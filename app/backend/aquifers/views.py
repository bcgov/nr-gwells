--- conflicted
+++ resolved
@@ -484,12 +484,9 @@
 
 
 def xlsx_export(request):
-<<<<<<< HEAD
-=======
     """
     Export aquifers as XLSX.
     """
->>>>>>> 6009046e
 
     wb = openpyxl.Workbook()
     ws = wb.active
@@ -497,11 +494,6 @@
     queryset = _aquifer_qs(request.GET)
     for aquifer in queryset:
         ws.append([str(getattr(aquifer, f)) for f in _export_fields])
-<<<<<<< HEAD
-=======
-    # wb.save("/tmp/web.xlsx")
-    # return serve(request, "web.xlsx", "/tmp/")
->>>>>>> 6009046e
     response = HttpResponse(content=save_virtual_workbook(
         wb), content_type='application/vnd.openxmlformats-officedocument.spreadsheetml.sheet')
     response['Content-Disposition'] = 'attachment; filename=aquifers.xlsx'
