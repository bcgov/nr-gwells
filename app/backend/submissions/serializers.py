--- conflicted
+++ resolved
@@ -31,11 +31,8 @@
     DecommissionDescriptionSerializer,
     ScreenSerializer,
     LinerPerforationSerializer,
-<<<<<<< HEAD
-    LithologyDescriptionSerializer
-=======
+    LithologyDescriptionSerializer,
     ProductionDataSerializer
->>>>>>> 5b9b402a
 )
 from wells.models import (
     ActivitySubmission,
@@ -53,11 +50,8 @@
     LandDistrictCode,
     LinerMaterialCode,
     LinerPerforation,
-<<<<<<< HEAD
     LithologyDescription,
-=======
     ProductionData,
->>>>>>> 5b9b402a
     Screen,
     ScreenAssemblyTypeCode,
     ScreenBottomCode,
@@ -141,11 +135,8 @@
         many=True, required=False)
     decommission_description_set = DecommissionDescriptionSerializer(
         many=True, required=False)
-<<<<<<< HEAD
     lithologydescription_set = LithologyDescriptionSerializer(many=True, required=False)
-=======
     productiondata_set = ProductionDataSerializer(many=True, required=False)
->>>>>>> 5b9b402a
 
     def get_foreign_keys(self):
         return {
@@ -153,11 +144,8 @@
             'screen_set': Screen,
             'linerperforation_set': LinerPerforation,
             'decommission_description_set': DecommissionDescription,
-<<<<<<< HEAD
-            'lithologydescription_set': LithologyDescription
-=======
+            'lithologydescription_set': LithologyDescription,
             'productiondata_set': ProductionData
->>>>>>> 5b9b402a
         }
 
     class Meta:
@@ -174,11 +162,8 @@
         many=True, required=False)
     decommission_description_set = DecommissionDescriptionSerializer(
         many=True, required=False)
-<<<<<<< HEAD
     lithologydescription_set = LithologyDescriptionSerializer(many=True, required=False)
-=======
     productiondata_set = ProductionDataSerializer(many=True, required=False)
->>>>>>> 5b9b402a
 
     def get_well_activity_type(self):
         return WellActivityCode.types.legacy()
@@ -189,11 +174,8 @@
             'screen_set': Screen,
             'linerperforation_set': LinerPerforation,
             'decommission_description_set': DecommissionDescription,
-<<<<<<< HEAD
-            'lithologydescription_set': LithologyDescription
-=======
+            'lithologydescription_set': LithologyDescription,
             'productiondata_set': ProductionData
->>>>>>> 5b9b402a
         }
 
     class Meta:
@@ -222,9 +204,7 @@
     screen_set = ScreenSerializer(many=True, required=False)
     linerperforation_set = LinerPerforationSerializer(
         many=True, required=False)
-<<<<<<< HEAD
     lithologydescription_set = LithologyDescriptionSerializer(many=True, required=False)
-=======
     productiondata_set = ProductionDataSerializer(many=True, required=False)
 
     coordinate_acquisition_code = serializers.PrimaryKeyRelatedField(
@@ -236,18 +216,14 @@
         if 'coordinate_acquisition_code' not in validated_data:
             validated_data['coordinate_acquisition_code'] = CoordinateAcquisitionCode.objects.get(code='H')
         return super().create(validated_data)
->>>>>>> 5b9b402a
 
     def get_foreign_keys(self):
         return {
             'casing_set': Casing,
             'screen_set': Screen,
             'linerperforation_set': LinerPerforation,
-<<<<<<< HEAD
-            'lithologydescription_set': LithologyDescription
-=======
+            'lithologydescription_set': LithologyDescription,
             'productiondata_set': ProductionData
->>>>>>> 5b9b402a
         }
 
     def get_well_activity_type(self):
@@ -290,22 +266,16 @@
     screen_set = ScreenSerializer(many=True, required=False)
     linerperforation_set = LinerPerforationSerializer(
         many=True, required=False)
-<<<<<<< HEAD
     lithologydescription_set = LithologyDescriptionSerializer(many=True, required=False)
-=======
     productiondata_set = ProductionDataSerializer(many=True, required=False)
->>>>>>> 5b9b402a
 
     def get_foreign_keys(self):
         return {
             'casing_set': Casing,
             'screen_set': Screen,
             'linerperforation_set': LinerPerforation,
-<<<<<<< HEAD
-            'lithologydescription_set': LithologyDescription
-=======
+            'lithologydescription_set': LithologyDescription,
             'productiondata_set': ProductionData
->>>>>>> 5b9b402a
         }
 
     def get_well_activity_type(self):
@@ -820,7 +790,6 @@
         fields = ('code', 'description')
 
 
-<<<<<<< HEAD
 class LithologyHardnessSerializer(serializers.ModelSerializer):
     """Serializes lithology hardness options"""
 
@@ -862,7 +831,9 @@
         fields = (
             'lithology_moisture_code',
             'description'
-=======
+        )
+
+
 class WellStatusCodeSerializer(serializers.ModelSerializer):
     """ Serializes well status codes """
 
@@ -880,5 +851,4 @@
         model = ObsWellStatusCode
         fields = (
             'obs_well_status_code', 'description'
->>>>>>> 5b9b402a
         )