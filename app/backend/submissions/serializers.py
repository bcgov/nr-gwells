--- conflicted
+++ resolved
@@ -26,14 +26,11 @@
     DrillingMethodCode,
     Casing,
     IntendedWaterUseCode,
-<<<<<<< HEAD
     ScreenIntakeMethodCode,
-=======
     GroundElevationMethodCode,
     SurfaceSealMaterialCode,
     SurfaceSealMethodCode,
     SurficialMaterialCode,
->>>>>>> 8ef0bb2d
     Well,
     WellClassCode,
     WellSubclassCode,
@@ -195,14 +192,14 @@
         fields = ('land_district_code', 'name')
 
 
-<<<<<<< HEAD
 class ScreenIntakeMethodSerializer(serializers.ModelSerializer):
     """ serializes screen intake method codes """
 
     class Meta:
         model = ScreenIntakeMethodCode
         fields = ('screen_intake_code', 'description')
-=======
+
+
 class GroundElevationMethodCodeSerializer(serializers.ModelSerializer):
     """ serializes codes for methods of obtaining ground elevations """
 
@@ -240,5 +237,4 @@
 
     class Meta:
         model = SurficialMaterialCode
-        fields = ('surficial_material_code', 'description')
->>>>>>> 8ef0bb2d
+        fields = ('surficial_material_code', 'description')