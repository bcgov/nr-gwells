--- conflicted
+++ resolved
@@ -72,12 +72,6 @@
     well.well_yield as yield,
     SUBSTRING(well_yield_unit_code.description for 100) as yield_unit,
     well.aquifer_id as aquifer_id,
-<<<<<<< HEAD
-    well.observation_well_number,
-    well.obs_well_status_code,
-    well.artesian_pressure_head,
-    well.artesian_conditions    
-=======
     well.observation_well_number as observation_well_number,
     well.obs_well_status_code as obs_well_status_code,
     well.well_identification_plate_attached as well_identification_plate_attached,
@@ -183,7 +177,6 @@
             well_licences.waterrightslicence_id) for 512)
     END as licence_url,
     '' as region
->>>>>>> 782ed3a6
 from well
     left join well_status_code on well_status_code.well_status_code = well.well_status_code
     left join well_class_code on well_class_code.well_class_code = well.well_class_code
