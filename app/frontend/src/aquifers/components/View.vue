/*
    Licensed under the Apache License, Version 2.0 (the "License");
    you may not use this file except in compliance with the License.
    You may obtain a copy of the License at

        http://www.apache.org/licenses/LICENSE-2.0

    Unless required by applicable law or agreed to in writing, software
    distributed under the License is distributed on an "AS IS" BASIS,
    WITHOUT WARRANTIES OR CONDITIONS OF ANY KIND, either express or implied.
    See the License for the specific language governing permissions and
    limitations under the License.
*/

<template>
  <b-card class="container container-wide p-1">
    <api-error v-if="error" :error="error"/>
    <b-alert show v-if="files_uploading">File Upload In Progress...</b-alert>
    <b-alert show v-if="!files_uploading && file_upload_error" variant="warning" >
      There was an error uploading the files
    </b-alert>
    <b-alert show v-if="!files_uploading && file_upload_success" variant="success" >
      Successfully uploaded all files
    </b-alert>
    <b-alert variant="success" :show="showSaveSuccess" id="aquifer-success-alert">
      Record successfully updated.
    </b-alert>
    <b-container>
      <b-row v-if="loading" class="border-bottom mb-3 pb-2">
        <b-col><h5>Loading...</h5></b-col>
      </b-row>

      <b-row v-if="editMode && !loading" class="border-bottom mb-3 pb-2">
        <b-col><h4>Aquifer {{record.aquifer_id}} Summary - Edit</h4></b-col>
      </b-row>

      <b-row v-if="viewMode" class="border-bottom mb-3 pb-2">
        <b-col><h4 class="pt-2">Aquifer Summary</h4></b-col>
        <b-col cols="auto">
          <b-button
            variant="default"
            v-if="userRoles.aquifers.edit"
            v-on:click.prevent="navigateToEdit">
            <span title="Edit" class="fa fa-edit"/> Edit
          </b-button>
          <a class="ml-2 print fa fa-print fa-lg d-print-none"
            href="#"
            title="Print"
            v-on:click.prevent="print"
           />
        </b-col>
      </b-row>

      <aquifer-form
        v-on:save="save"
        v-on:cancel="navigateToView"
        :fieldErrors="fieldErrors"
        :record="record"
        showId
        v-if="editMode"
        />

      <b-row v-if="viewMode">
        <b-col class="aquifer-detail" cols="12" md="4">
          <dt class="col-sm-6">Aquifer number</dt>
          <dd class="col-sm-5" id="aquifer-view-number">{{record.aquifer_id}}</dd>
          <dt class="col-sm-6">Year of mapping</dt>
          <dd class="col-sm-5">{{record.mapping_year}}</dd>

          <dt class="col-sm-6">Aquifer name</dt>
          <dd class="col-sm-5" id="aquifer-view-name">{{record.aquifer_name}}</dd>
          <dt class="col-sm-6">Litho stratigraphic unit</dt>
          <dd class="col-sm-5">{{record.litho_stratographic_unit}}</dd>

          <dt class="col-sm-6">Descriptive location</dt>
          <dd class="col-sm-5">{{record.location_description}}</dd>
          <dt class="col-sm-6">Vulnerability</dt>
          <dd class="col-sm-5">{{record.vulnerability_description}}</dd>

          <dt class="col-sm-6">Material type</dt>
          <dd class="col-sm-5">{{record.material_description}}</dd>
          <dt class="col-sm-6">Subtype</dt>
          <dd class="col-sm-5">{{record.subtype_description}}</dd>

          <dt class="col-sm-6">Quality concerns</dt>
          <dd class="col-sm-5">{{record.quality_concern_description}}</dd>
          <dt class="col-sm-6">Productivity</dt>
          <dd class="col-sm-5">{{record.productivity_description}}</dd>

<<<<<<< HEAD
          <dt class="col-sm-6">Size (km²)</dt>
          <dd class="col-sm-5">{{record.area}}</dd>
          <dt class="col-sm-6">Demand</dt>
          <dd class="col-sm-5">{{record.demand_description}}</dd>
        </b-col>
        <b-col cols="12" md="8">
          <single-aquifer-map v-bind:geom="record.geom"/>
        </b-col>
      </b-row>

      <b-row v-if="viewMode">
        <b-col>
          <h5 class="mt-3 border-bottom">Licensing Information</h5>
          <h5 class="mt-3 border-bottom">Well Information</h5>
        </b-col>
        <b-col>
          <h5 class="mt-3 border-bottom">Knowledge Indicators</h5>
          <div :key="section.id" v-for="(section, index) in aquifer_resource_sections">
            <div class="artesian-conditions" v-if="index === 1">
              <h6 class="mt-2 font-weight-bold">Artesian Conditions</h6>
              <a @click="handleArtesianSearch">[#] artesian wells in aquifer</a>
            </div>
            <div class="observational-wells" v-if="index === 2">
              <h6 class="mt-2 font-weight-bold">Observational Wells</h6>
              <a :href="getWellLink()">Observation Well 20402</a>
              <p>Water Level Analysis: <a :href="getAnalysisLink()">Increasing</a></p>
            </div>
            <h6 class="mt-4">{{ section.name }}</h6>
=======
        <dt class="col-sm-2">Size (km²)</dt>
        <dd class="col-sm-4">{{record.area}}</dd>
        <dt class="col-sm-2">Demand</dt>
        <dd class="col-sm-4">{{record.demand_description}}</dd>

      </dl>

      <b-row v-if="viewMode">
        <b-col>
          <h5 class="mt-2 border-bottom mb-4">Knowledge Indicators</h5>
          <div :key="section.id" v-for="(section) in aquifer_resource_sections">

            <h6 class="mt-2 font-weight-bold">{{ section.name }}</h6>
>>>>>>> 347bef38
            <ul :key="resource.id" v-for="resource in bySection(record.resources, section)">
              <li><a :href="resource.url">{{ resource.name }}</a></li>
            </ul>
            <p v-if="!bySection(record.resources, section).length">No information available.</p>
          </div>
          <div>
          </div>
        </b-col>
<<<<<<< HEAD
=======
        <b-col>
          <aquifer-map/>
        </b-col>
>>>>>>> 347bef38
      </b-row>
      <h5 class="mt-3 border-bottom">Documentation</h5>
      <aquifer-documents :files="aquiferFiles"
        :editMode="editMode"
        :id="this.id"
        v-on:fetchFiles="fetchFiles"></aquifer-documents>
      <change-history v-if="userRoles.aquifers.edit" class="mt-5" :id="id" resource="aquifers" ref="aquiferHistory"/>
    </b-container>
  </b-card>
</template>

<style>
.print, .print:hover {
  color: black;
  text-decoration: none;
}
<<<<<<< HEAD
.aquifer-detail dt,
.aquifer-detail dd {
  display: inline-block;
  vertical-align: top;
  margin-bottom: 9px;
=======

.artesian-search {
  cursor: pointer;
}

a {
  text-decoration-skip-ink: none;
>>>>>>> 347bef38
}
</style>

<script>
import ApiService from '@/common/services/ApiService.js'
import APIErrorMessage from '@/common/components/APIErrorMessage'
import AquiferForm from './Form'
import Documents from './Documents.vue'
<<<<<<< HEAD
import SingleAquiferMap from './SingleAquiferMap.vue'
=======
import AquiferMap from './AquiferMap.vue'
>>>>>>> 347bef38
import ChangeHistory from '@/common/components/ChangeHistory.vue'
import { mapActions, mapGetters, mapState } from 'vuex'
export default {
  components: {
    'api-error': APIErrorMessage,
    'aquifer-form': AquiferForm,
    'aquifer-documents': Documents,
    'aquifer-map': AquiferMap,
    ChangeHistory
  },
  props: {
    'edit': Boolean
  },
  created () {
    this.fetch()
    this.fetchFiles()
    this.fetchResourceSections()
  },
  data () {
    return {
      error: undefined,
      fieldErrors: {},
      loading: false,
      record: {},
      showSaveSuccess: false,
      aquiferFiles: {},
      aquifer_resource_sections: [],
      wells: []
    }
  },
  computed: {
    id () { return this.$route.params.id },
    editMode () { return this.edit },
    viewMode () { return !this.edit },
    ...mapGetters(['userRoles']),
    ...mapState('documentState', [
      'files_uploading',
      'file_upload_error',
      'file_upload_success',
      'upload_files',
      'shapeFile'
    ])
  },
  watch: {
    id () {
      this.fetch()
    }
  },
  methods: {
    ...mapActions('documentState', [
      'uploadFiles',
      'uploadShapeFile',
      'fileUploadSuccess',
      'fileUploadFail'
    ]),
    fetchWells (id = this.id) {
      ApiService.query(`aquifers/${id}/details`)
        .then((response) => {
          this.wells = response.data
        }).catch((error) => {
          console.error(error)
        })
      this.wells = [{id: 20402}]
    },
    handleArtesianSearch () {
      this.$router.push({
        name: 'wells-home',
        query: {
          'match_any': false,
          'aquifer': this.id,
          'artesian_flow_has_value': true,
          'artesian_pressure_has_value': true
        },
        hash: '#advanced'
      })
    },
    bySection (resources, section) {
      return (resources || []).filter(function (resource) {
        return resource.section_code === section.code
      })
    },
    handleArtesianSearch () {
      this.$router.push({
        name: 'wells-home',
        query: {
          'match_any': false,
          'aquifer': this.id,
          'artesian_flow_has_value': true,
          'artesian_pressure_has_value': true
        },
        hash: '#advanced'
      })
    },
    handleSaveSuccess (response) {
      this.fetch()
      this.navigateToView()
      if (this.$refs.aquiferHistory) {
        this.$refs.aquiferHistory.update()
      }
      this.showSaveSuccess = true
      if (this.upload_files.length > 0) {
        this.uploadFiles({
          documentType: 'aquifers',
          recordId: this.id
        }).then(() => {
          this.fileUploadSuccess()
          this.fetchFiles()
        }).catch((error) => {
          this.fileUploadFail()
          console.log(error)
        })
      }

      if (this.shapeFile) {
        console.log('Shape File Exists')
        console.log(this.shapeFile)
        this.uploadShapeFile({
          documentType: 'aquifers',
          recordId: this.id
        })
      } else {
        console.log('Shape file does not exist')
        console.log(this.shapeFile)
      }
    },
    handlePatchError (error) {
      if (error.response) {
        if (error.response.status === 400) {
          this.fieldErrors = error.response.data
        } else {
          this.error = error.response
        }
      } else {
        this.error = error.message
      }
    },
    save () {
      console.log('Attempt to get file from child')
      console.log(AquiferForm.data())
      this.showSaveSuccess = false
      this.fieldErrors = {}
      ApiService.patch('aquifers', this.id, this.record)
        .then(this.handleSaveSuccess)
        .catch(this.handlePatchError)
    },
    navigateToView () {
      this.$router.push({ name: 'aquifers-view', params: { id: this.id } })
    },
    navigateToEdit () {
      this.showSaveSuccess = false
      this.$router.push({ name: 'aquifers-edit', params: { id: this.id } })
    },
    print () {
      window.print()
    },
    fetch (id = this.id) {
      ApiService.query(`aquifers/${id}`)
        .then((response) => {
          this.record = response.data
        }).catch((error) => {
          console.error(error)
        })
    },
    fetchFiles (id = this.id) {
      ApiService.query(`aquifers/${id}/files`)
        .then((response) => {
          this.aquiferFiles = response.data
        })
    },
    fetchResourceSections () {
      ApiService.query('aquifers/sections').then((response) => {
        this.aquifer_resource_sections = response.data.results
      })
    },
    getWellLink () {
      return 'https://governmentofbc.maps.arcgis.com/apps/webappviewer/index.html?id=b53cb0bf3f6848e79d66ffd09b74f00d&find=OBS%20WELL%20402'
    },
    getAnalysisLink () {
      return 'http://www.env.gov.bc.ca/soe/indicators/water/groundwater-levels.html'
    }
  }
}
</script><|MERGE_RESOLUTION|>--- conflicted
+++ resolved
@@ -87,7 +87,6 @@
           <dt class="col-sm-6">Productivity</dt>
           <dd class="col-sm-5">{{record.productivity_description}}</dd>
 
-<<<<<<< HEAD
           <dt class="col-sm-6">Size (km²)</dt>
           <dd class="col-sm-5">{{record.area}}</dd>
           <dt class="col-sm-6">Demand</dt>
@@ -116,21 +115,6 @@
               <p>Water Level Analysis: <a :href="getAnalysisLink()">Increasing</a></p>
             </div>
             <h6 class="mt-4">{{ section.name }}</h6>
-=======
-        <dt class="col-sm-2">Size (km²)</dt>
-        <dd class="col-sm-4">{{record.area}}</dd>
-        <dt class="col-sm-2">Demand</dt>
-        <dd class="col-sm-4">{{record.demand_description}}</dd>
-
-      </dl>
-
-      <b-row v-if="viewMode">
-        <b-col>
-          <h5 class="mt-2 border-bottom mb-4">Knowledge Indicators</h5>
-          <div :key="section.id" v-for="(section) in aquifer_resource_sections">
-
-            <h6 class="mt-2 font-weight-bold">{{ section.name }}</h6>
->>>>>>> 347bef38
             <ul :key="resource.id" v-for="resource in bySection(record.resources, section)">
               <li><a :href="resource.url">{{ resource.name }}</a></li>
             </ul>
@@ -139,12 +123,9 @@
           <div>
           </div>
         </b-col>
-<<<<<<< HEAD
-=======
         <b-col>
           <aquifer-map/>
         </b-col>
->>>>>>> 347bef38
       </b-row>
       <h5 class="mt-3 border-bottom">Documentation</h5>
       <aquifer-documents :files="aquiferFiles"
@@ -161,21 +142,18 @@
   color: black;
   text-decoration: none;
 }
-<<<<<<< HEAD
 .aquifer-detail dt,
 .aquifer-detail dd {
   display: inline-block;
   vertical-align: top;
   margin-bottom: 9px;
-=======
-
+}
 .artesian-search {
   cursor: pointer;
 }
 
 a {
   text-decoration-skip-ink: none;
->>>>>>> 347bef38
 }
 </style>
 
@@ -184,11 +162,8 @@
 import APIErrorMessage from '@/common/components/APIErrorMessage'
 import AquiferForm from './Form'
 import Documents from './Documents.vue'
-<<<<<<< HEAD
 import SingleAquiferMap from './SingleAquiferMap.vue'
-=======
 import AquiferMap from './AquiferMap.vue'
->>>>>>> 347bef38
 import ChangeHistory from '@/common/components/ChangeHistory.vue'
 import { mapActions, mapGetters, mapState } from 'vuex'
 export default {
