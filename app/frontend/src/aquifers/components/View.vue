--- conflicted
+++ resolved
@@ -217,17 +217,13 @@
               </div>
               <div class="water-quality-information" v-else-if="section.key === 'water-quality'">
                 <dt>Water quality information</dt>
-<<<<<<< HEAD
-                <dd><a :href="getEMSLink()" target="_blank">{{ licence_details['num_wells_with_ems'] }} wells with an EMS ID</a></dd>
-              </div>
-              <div class="aquifer-connected" v-else-if="section.key === 'aquifer-connected'">
-=======
                 <dd>
                   <router-link :to="{ name: 'wells-home', query: {'match_any':false, 'ems_has_value':true, 'aquifer': id}, hash: '#advanced'}">
                     {{ licence_details['num_wells_with_ems'] }} wells with an EMS ID
                   </router-link>
                 </dd>
->>>>>>> 2ca6452d
+              </div>
+              <div class="aquifer-connected" v-else-if="section.key === 'aquifer-connected'">
                 <dt>Hydraulically connected (screening level)
                   <i id="aquiferConnectedInfo" tabindex="0" class="fa fa-question-circle color-info fa-xs pt-0 mt-0 d-print-none"></i>
                   <b-popover
