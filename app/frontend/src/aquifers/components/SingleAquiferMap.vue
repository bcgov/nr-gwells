--- conflicted
+++ resolved
@@ -61,12 +61,8 @@
         layers: 'pub:WHSE_WATER_MANAGEMENT.GW_AQUIFERS_CLASSIFICATION_SVW',
         transparent: true
       }).addTo(this.map)
-<<<<<<< HEAD
       const layersControl = L.control.layers(null, aquiferLayers, { collapsed: false })
       layersControl.addTo(this.map)
-=======
-      L.control.layers(null, aquiferLayers, { collapsed: false }).addTo(this.map)
->>>>>>> 14653ab9
       const cadastralLayer = aquiferLayers['Cadastral']
       cadastralLayer.addTo(this.map)
 
@@ -101,7 +97,6 @@
       this.listenForLayerToggle()
       // this.$emit('activeLayers', this.activeLayers)
 
-<<<<<<< HEAD
       this.addEmsWellsLayersControl(layersControl)
     },
     addEmsWellsLayersControl (layersControl) {
@@ -122,12 +117,6 @@
       }
 
       overlaysContainer.appendChild(wellsLayerControlLabel)
-=======
-      this.activeLayers = [
-        { layerId: cadastralLayer._leaflet_id, layerName: cadastralLayer.options.name, legend: cadastralLayer.options.legend }
-      ]
-      this.$emit('activeLayers', this.activeLayers)
->>>>>>> 14653ab9
     },
     getLegendControl () {
       const self = this
@@ -172,11 +161,7 @@
       this.map.on('overlayadd', (e) => {
         const { legend, name } = e.layer.options
         if (legend) {
-<<<<<<< HEAD
           this.activeLayers[name].show = true
-=======
-          this.activeLayers.push({ layerId, layerName, legend })
->>>>>>> 14653ab9
           this.$emit('activeLayers', this.activeLayers)
         }
       })
