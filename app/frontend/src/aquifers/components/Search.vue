/*
    Licensed under the Apache License, Version 2.0 (the "License");
    you may not use this file except in compliance with the License.
    You may obtain a copy of the License at

        http://www.apache.org/licenses/LICENSE-2.0

    Unless required by applicable law or agreed to in writing, software
    distributed under the License is distributed on an "AS IS" BASIS,
    WITHOUT WARRANTIES OR CONDITIONS OF ANY KIND, either express or implied.
    See the License for the specific language governing permissions and
    limitations under the License.
*/

<template>
<<<<<<< HEAD
  <b-card class="p-1 container container-wide">
    <h1 class="card-title">Aquifer Search</h1>
    <b-form
      v-on:submit.prevent="triggerSearch"
      v-on:reset="triggerReset">
      <b-form-row>
        <b-col cols="12" md="4">
          <b-form-group label="Aquifer name">
            <b-form-input
              id="search"
              type="text"
              v-model="search"/>
          </b-form-group>
          <b-form-group label="Aquifer number">
            <b-form-input
              id="aquifer_id"
              type="text"
              v-model="aquifer_id"/>
          </b-form-group>
        </b-col>
      </b-form-row>
      <b-form-row>
        <b-col>
          <b-form-group>
            <b-button variant="primary" type="submit">Search</b-button>
            <b-button variant="default" type="reset">Reset</b-button>
          </b-form-group>
        </b-col>
      </b-form-row>
    </b-form>

    <b-table
      :fields="aquiferListFields"
      :items="aquiferList"
      :show-empty="emptyResults"
      :sort-by.sync="sortBy"
      :sort-desc.sync="sortDesc"
      empty-text="No aquifers could be found"
      no-local-sorting
      striped
      v-if="aquiferList">
      <template slot="aquifer_id" slot-scope="data">
        <router-link :to="{ name: 'aquifers-view', params: { id: data.value }}">{{data.value}}</router-link>
      </template>
      <template slot="material" slot-scope="row">
        {{row.item.material_description}}
      </template>
      <template slot="subtype" slot-scope="row">
        {{row.item.subtype_description}}
      </template>
      <template slot="vulnerability" slot-scope="row">
        {{row.item.vulnerability_description}}
      </template>
      <template slot="vulnerability" slot-scope="row">
        {{row.item.vulnerability_description}}
      </template>
      <template slot="productivity" slot-scope="row">
        {{row.item.productivity_description}}
      </template>
      <template slot="demand" slot-scope="row">
        {{row.item.demand_description}}
      </template>
    </b-table>

    <b-container v-if="displayPagination">
      <b-row align-h="end">
        <b-pagination :total-rows="response.count" :per-page="limit" v-model="currentPage" />
      </b-row>
    </b-container>

  </b-card>
=======
  <div>
    <!-- Active surveys -->
    <b-alert
        show
        variant="info"
        class="mb-3"
        v-for="(survey, index) in surveys"
        :key="`survey ${index}`">
      <p class="m-0">
        <a :href="survey.survey_link">
          {{ survey.survey_introduction_text }}
        </a>
      </p>
    </b-alert>

    <b-card no-body class="p-3 mb-4">
      <h5>Aquifer Search</h5>

      <div class="pb-2">
        <b-button
          v-on:click="navigateToNew"
          v-if="userRoles.aquifers.edit"
          variant="primary">Add new Aquifer</b-button>
      </div>

      <b-alert
        :show="noSearchCriteriaError"
        variant="danger">
        <i class="fa fa-exclamation-circle"/>&nbsp;&nbsp;At least one search field is required
      </b-alert>

      <b-form
        v-on:submit.prevent="triggerSearch"
        v-on:reset="triggerReset">
        <b-form-row>
          <b-col cols="12" md="4">
            <b-form-group label="Aquifer number">
              <b-form-input
                id="aquifers-number"
                type="text"
                v-model="aquifer_id"/>
            </b-form-group>
            <b-form-group label="Aquifer name">
              <b-form-input
                id="aquifers-name"
                type="text"
                v-model="search"/>
            </b-form-group>
          </b-col>
        </b-form-row>
        <b-form-row>
          <b-col>
            <b-form-group>
              <b-button variant="primary" type="submit" id="aquifers-search">Search</b-button>
              <b-button variant="default" type="reset">Reset</b-button>
            </b-form-group>
          </b-col>
        </b-form-row>
      </b-form>

      <b-table
        id="aquifers-results"
        :fields="aquiferListFields"
        :items="aquiferList"
        :show-empty="emptyResults"
        :sort-by.sync="sortBy"
        :sort-desc.sync="sortDesc"
        empty-text="No aquifers could be found"
        no-local-sorting
        striped
        v-if="aquiferList">
        <template slot="aquifer_id" slot-scope="data">
          <router-link :to="`${data.value}/`">{{data.value}}</router-link>
        </template>
        <template slot="material" slot-scope="row">
          {{row.item.material_description}}
        </template>
        <template slot="subtype" slot-scope="row">
          {{row.item.subtype_description}}
        </template>
        <template slot="vulnerability" slot-scope="row">
          {{row.item.vulnerability_description}}
        </template>
        <template slot="vulnerability" slot-scope="row">
          {{row.item.vulnerability_description}}
        </template>
        <template slot="productivity" slot-scope="row">
          {{row.item.productivity_description}}
        </template>
        <template slot="demand" slot-scope="row">
          {{row.item.demand_description}}
        </template>
      </b-table>

      <b-container v-if="aquiferList && !emptyResults">
        <b-row>
          <b-col>
            Showing {{ displayOffset }} to {{ displayPageLength }} of {{ response.count }}
          </b-col>
          <b-col v-if="displayPagination">
            <b-pagination :total-rows="response.count" :per-page="limit" v-model="currentPage" />
          </b-col>
        </b-row>
      </b-container>

    </b-card>
  </div>
>>>>>>> 1495dc64
</template>

<style>
table.b-table > thead > tr > th.sorting::before,
table.b-table > tfoot > tr > th.sorting::before {
  display: none !important;
}

table.b-table > thead > tr > th.sorting::after,
table.b-table > tfoot > tr > th.sorting::after {
  content: "\f0dc" !important;
  font-family: "FontAwesome";
  opacity: 1 !important;
}

ul.pagination {
  justify-content: end;
}
</style>

<script>
import querystring from 'querystring'
import ApiService from '@/common/services/ApiService.js'
import isEmpty from 'lodash.isempty'
import { mapGetters } from 'vuex'

const LIMIT = 30
const DEFAULT_ORDERING_STRING = 'aquifer_id'

function orderingQueryStringToData (str) {
  str = str || DEFAULT_ORDERING_STRING

  return {
    sortDesc: str.charAt(0) === '-',
    sortBy: str.replace(/^-/, '')
  }
}
export default {
  data () {
    let query = this.$route.query || {}

    return {
      ...orderingQueryStringToData(query.ordering),
      search: query.search,
      aquifer_id: query.aquifer_id,
      limit: LIMIT,
      currentPage: query.offset && (query.offset / LIMIT + 1),
      filterParams: Object.assign({}, query),
      response: {},
      aquiferListFields: [
        { key: 'aquifer_id', label: 'Aquifer number', sortable: true },
        { key: 'aquifer_name', label: 'Aquifer name', sortable: true },
        { key: 'location_description', label: 'Descriptive location', sortable: true },
        { key: 'material', label: 'Material', sortable: true },
        { key: 'litho_stratographic_unit', label: 'Litho stratigraphic unit', sortable: true },
        { key: 'subtype', label: 'Subtype', sortable: true },
        { key: 'vulnerability', label: 'Vulnerability', sortable: true },
        { key: 'area', label: 'Size-km²', sortable: true },
        { key: 'productivity', label: 'Productivity', sortable: true },
        { key: 'demand', label: 'Demand', sortable: true },
        { key: 'mapping_year', label: 'Year of mapping', sortable: true }
      ],
      surveys: [],
      noSearchCriteriaError: false
    }
  },
  computed: {
    offset () { return parseInt(this.$route.query.offset, 10) || 0 },
    displayOffset () { return this.offset + 1 },
    displayPageLength () {
      if (!this.response) {
        return undefined
      }

      return this.offset + this.response.results.length
    },
    aquiferList () { return this.response && this.response.results },
    displayPagination () { return this.aquiferList && (this.response.next || this.response.previous) },
    emptyResults () { return this.response && this.response.count === 0 },
    query () { return this.$route.query },
    ...mapGetters(['userRoles'])
  },
  methods: {
    navigateToNew () {
      this.$router.push({ name: 'new' })
    },
    fetchResults () {
      if (isEmpty(this.query.aquifer_id) && isEmpty(this.query.search)) {
        this.response = {}
        return
      }

      // trigger the Google Analytics search event
      this.triggerAnalyticsSearchEvent(this.query)

      ApiService.query('aquifers/', this.query)
        .then((response) => {
          this.response = response.data
          this.scrollToTableTop()
        })
    },
    scrollToTableTop () {
      this.$SmoothScroll(this.$el, 100)
    },
    triggerPagination () {
      const i = (this.currentPage || 1) - 1

      delete this.filterParams.limit
      delete this.filterParams.offset

      if (i > 0) {
        this.filterParams.limit = LIMIT
        this.filterParams.offset = i * LIMIT
      }

      this.updateQueryParams()
    },
    triggerReset () {
      this.response = {}
      this.filterParams = {}
      this.search = ''
      this.aquifer_id = ''
      this.currentPage = 0
      this.noSearchCriteriaError = false
      this.updateQueryParams()
    },
    triggerSearch () {
      delete this.filterParams.aquifer_id
      delete this.filterParams.search

      if (this.aquifer_id) {
        this.filterParams.aquifer_id = this.aquifer_id
      }

      if (this.search) {
        this.filterParams.search = this.search
      }

      this.noSearchCriteriaError =
        this.filterParams.aquifer_id === undefined &&
        this.filterParams.search === undefined

      this.updateQueryParams()
    },
    triggerSort () {
      delete this.filterParams.ordering

      let ordering = `${this.sortDesc ? '-' : ''}${this.sortBy}`

      if (ordering !== DEFAULT_ORDERING_STRING) {
        this.filterParams.ordering = ordering
      }

      this.updateQueryParams()
    },
    updateQueryParams () {
      this.$router.replace({ query: this.filterParams })
    },
    triggerAnalyticsSearchEvent (params) {
      // trigger the search event, sending along the search params as a string
      if (window.ga) {
        window.ga('send', {
          hitType: 'event',
          eventCategory: 'Button',
          eventAction: 'AquiferSearch',
          eventLabel: querystring.stringify(params)
        })
      }
    }
  },
  created () {
    // Fetch current surveys and add 'aquifer' surveys (if any) to this.surveys to be displayed
    ApiService.query('surveys/').then((response) => {
      if (response.data) {
        response.data.forEach((survey) => {
          if (survey.survey_page === 'a') {
            this.surveys.push(survey)
          }
        })
      }
    }).catch((e) => {
      console.error(e)
    })
  },
  mounted () { this.fetchResults() },
  watch: {
    query () { this.fetchResults() },
    currentPage () { this.triggerPagination() },
    sortDesc () { this.triggerSort() },
    sortBy () { this.triggerSort() }
  }
}
</script><|MERGE_RESOLUTION|>--- conflicted
+++ resolved
@@ -13,79 +13,6 @@
 */
 
 <template>
-<<<<<<< HEAD
-  <b-card class="p-1 container container-wide">
-    <h1 class="card-title">Aquifer Search</h1>
-    <b-form
-      v-on:submit.prevent="triggerSearch"
-      v-on:reset="triggerReset">
-      <b-form-row>
-        <b-col cols="12" md="4">
-          <b-form-group label="Aquifer name">
-            <b-form-input
-              id="search"
-              type="text"
-              v-model="search"/>
-          </b-form-group>
-          <b-form-group label="Aquifer number">
-            <b-form-input
-              id="aquifer_id"
-              type="text"
-              v-model="aquifer_id"/>
-          </b-form-group>
-        </b-col>
-      </b-form-row>
-      <b-form-row>
-        <b-col>
-          <b-form-group>
-            <b-button variant="primary" type="submit">Search</b-button>
-            <b-button variant="default" type="reset">Reset</b-button>
-          </b-form-group>
-        </b-col>
-      </b-form-row>
-    </b-form>
-
-    <b-table
-      :fields="aquiferListFields"
-      :items="aquiferList"
-      :show-empty="emptyResults"
-      :sort-by.sync="sortBy"
-      :sort-desc.sync="sortDesc"
-      empty-text="No aquifers could be found"
-      no-local-sorting
-      striped
-      v-if="aquiferList">
-      <template slot="aquifer_id" slot-scope="data">
-        <router-link :to="{ name: 'aquifers-view', params: { id: data.value }}">{{data.value}}</router-link>
-      </template>
-      <template slot="material" slot-scope="row">
-        {{row.item.material_description}}
-      </template>
-      <template slot="subtype" slot-scope="row">
-        {{row.item.subtype_description}}
-      </template>
-      <template slot="vulnerability" slot-scope="row">
-        {{row.item.vulnerability_description}}
-      </template>
-      <template slot="vulnerability" slot-scope="row">
-        {{row.item.vulnerability_description}}
-      </template>
-      <template slot="productivity" slot-scope="row">
-        {{row.item.productivity_description}}
-      </template>
-      <template slot="demand" slot-scope="row">
-        {{row.item.demand_description}}
-      </template>
-    </b-table>
-
-    <b-container v-if="displayPagination">
-      <b-row align-h="end">
-        <b-pagination :total-rows="response.count" :per-page="limit" v-model="currentPage" />
-      </b-row>
-    </b-container>
-
-  </b-card>
-=======
   <div>
     <!-- Active surveys -->
     <b-alert
@@ -193,7 +120,6 @@
 
     </b-card>
   </div>
->>>>>>> 1495dc64
 </template>
 
 <style>
