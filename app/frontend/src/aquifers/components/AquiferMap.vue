<template>
  <div class="aquifer-map">
    <div id="map" class="map"/>
    <ul>
      <li v-for="activeLayer in activeLayers" :key="activeLayer.layerId">
        {{ activeLayer.layerName }}
      </li>
    </ul>
  </div>
</template>

<script>
import L from 'leaflet'
import { tiledMapLayer } from 'esri-leaflet'
import { filter } from 'lodash'
export default {
  name: 'AquiferMap',
  props: ['aquifers'],
  // watch: {
  //   aquifers
  // },
  created () {
    // There seems to be an issue loading leaflet immediately on mount, we use nextTick to ensure
    // that the view has been rendered at least once before injecting the map.
    this.$nextTick(function () {
      this.initLeaflet()
      this.initMap()
    })
  },

  data () {
    return {
      activeLayers: []
    }
  },

  watch: {
    aquifers: function (oldAquifers, newAquifers) {
      console.log(oldAquifers)
      console.log(newAquifers)
      console.log('Prop Changed')
    }
  },

  methods: {
    initLeaflet () {
      // There is a known issue using leaflet with webpack, this is a workaround
      // Fix courtesy of: https://github.com/PaulLeCam/react-leaflet/issues/255
      delete L.Icon.Default.prototype._getIconUrl
      L.Icon.Default.mergeOptions({
        iconRetinaUrl: require('leaflet/dist/images/marker-icon-2x.png'),
        iconUrl: require('leaflet/dist/images/marker-icon.png'),
        shadowUrl: require('leaflet/dist/images/marker-shadow.png')
      })
    },
    initMap () {
      // Create map, with default centered and zoomed to show entire BC.
      this.map = L.map('map').setView([54.5, -126.5], 5)
      L.control.scale().addTo(this.map)
<<<<<<< HEAD
=======
      var areaSelect = L.areaSelect({width:200, height:300});
      areaSelect.addTo(this.map);

      // Add geo search
      const provider = new OpenStreetMapProvider()
      const searchControl = new GeoSearchControl({
        provider: provider
      })
      this.map.addControl(searchControl)

>>>>>>> 620625f1
      // Add map layers.
      tiledMapLayer({url: 'https://maps.gov.bc.ca/arcserver/rest/services/Province/roads_wm/MapServer'}).addTo(this.map)
      L.tileLayer.wms('https://openmaps.gov.bc.ca/geo/pub/WHSE_CADASTRE.PMBC_PARCEL_FABRIC_POLY_SVW/ows?', {
        format: 'image/png',
        layers: 'pub:WHSE_CADASTRE.PMBC_PARCEL_FABRIC_POLY_SVW',
        styles: 'PMBC_Parcel_Fabric_Cadastre_Outlined',
        transparent: true
      }).addTo(this.map)

      // Aquifer outlines
      L.tileLayer.wms('https://openmaps.gov.bc.ca/geo/pub/WHSE_WATER_MANAGEMENT.GW_AQUIFERS_CLASSIFICATION_SVW/ows?', {
        format: 'image/png',
        layers: 'pub:WHSE_WATER_MANAGEMENT.GW_AQUIFERS_CLASSIFICATION_SVW',
        transparent: true
      }).addTo(this.map)

      var mapLayers = {
        // Aquifers likely hydralically connected:

        'Artesian wells': L.tileLayer.wms('https://openmaps.gov.bc.ca/geo/pub/WHSE_WATER_MANAGEMENT.GW_WATER_WELLS_WRBC_SVW/ows?', {
          format: 'image/png',
          layers: 'pub:WHSE_WATER_MANAGEMENT.GW_WATER_WELLS_WRBC_SVW',
          styles: 'Water_Wells_Artesian',
          transparent: true,
          name: 'Artesian wells'
        }),
        'Cadastral': L.tileLayer.wms('https://openmaps.gov.bc.ca/geo/pub/WHSE_CADASTRE.PMBC_PARCEL_FABRIC_POLY_SVW/ows?', {
          format: 'image/png',
          layers: 'pub:WHSE_CADASTRE.PMBC_PARCEL_FABRIC_POLY_SVW',
          transparent: true,
          name: 'Cadastral'
        }),
        'Ecocat - Water related reports': L.tileLayer.wms('https://openmaps.gov.bc.ca/geo/pub/WHSE_FISH.ACAT_REPORT_POINT_PUB_SVW/ows?', {
          format: 'image/png',
          layers: 'pub:WHSE_FISH.ACAT_REPORT_POINT_PUB_SVW',
          transparent: true,
          name: 'Ecocat - Water related reports'
        }),
        'Groundwater licenses': L.tileLayer.wms('https://openmaps.gov.bc.ca/geo/pub/WHSE_WATER_MANAGEMENT.WLS_PWD_LICENCES_SVW/ows?', {
          format: 'image/png',
          layers: 'pub:WHSE_WATER_MANAGEMENT.WLS_PWD_LICENCES_SVW',
          transparent: true,
          name: 'Groundwater licenses'
        }),
        'Observation wells - active': L.tileLayer.wms('https://openmaps.gov.bc.ca/geo/pub/WHSE_WATER_MANAGEMENT.GW_WATER_WELLS_WRBC_SVW/ows?', {
          format: 'image/png',
          layers: 'pub:WHSE_WATER_MANAGEMENT.GW_WATER_WELLS_WRBC_SVW',
          styles: 'Provincial_Groundwater_Observation_Wells_Active',
          transparent: true,
          name: 'Observation wells - active'
        }),
        'Observation wells - inactive': L.tileLayer.wms('https://openmaps.gov.bc.ca/geo/pub/WHSE_WATER_MANAGEMENT.GW_WATER_WELLS_WRBC_SVW/ows?', {
          format: 'image/png',
          layers: 'pub:WHSE_WATER_MANAGEMENT.GW_WATER_WELLS_WRBC_SVW',
          styles: 'Provincial_Groundwater_Observation_Wells_Inactive',
          transparent: true,
          name: 'Observation wells - inactive'
        }),
        'Wells - All': L.tileLayer.wms('https://openmaps.gov.bc.ca/geo/pub/WHSE_WATER_MANAGEMENT.GW_WATER_WELLS_WRBC_SVW/ows?', {
          format: 'image/png',
          layers: 'pub:WHSE_WATER_MANAGEMENT.GW_WATER_WELLS_WRBC_SVW',
          transparent: true,
          name: 'Wells - All'
        })
      }

      // Add checkboxes for layers
      L.control.layers(null, mapLayers, {collapsed: true}).addTo(this.map)
      this.map.on('layeradd', (e) => {
        const layerId = e.layer._leaflet_id
        const layerName = e.layer.options.name
        this.activeLayers.push({layerId, layerName})
      })

<<<<<<< HEAD
      this.map.on('layerremove', (e) => {
        const layerId = e.layer._leaflet_id
        this.activeLayers = filter(this.activeLayers, o => o.layerId !== layerId)
      })
      
=======
      this.addAquifersToMap(this.aquifers)
    },
    addAquifersToMap (aquifers) {
      if (aquifers !== undefined && aquifers.constructor === Array && aquifers.length > 0) {
        var myStyle = {
          'color': 'red'
        }

        aquifers.forEach(aquifer => {
          L.geoJSON(aquifer.geom, {
            style: myStyle,
            onEachFeature: function (feature, layer) {
              layer.bindPopup(`<p>Aquifer: <a href="/gwells/aquifers/${aquifer.aquifer_id}">${aquifer.aquifer_id}</a></p><p>Aquifer Name: ${aquifer.aquifer_name}</p>
                <p>Subtype: ${aquifer.subtype}</p>`)
            }
          }).addTo(this.map)
        })
        console.log(L.geoJson)
        // this.map.eachLayer(function(layer){
          // console.log(layer)
        // });
      }
    },
    zoomToSelectedAquifer (data) {
      var aquiferGeom = L.geoJSON(data.geom)
      this.map.fitBounds(aquiferGeom.getBounds())
      this.$SmoothScroll(document.getElementById('map'))
>>>>>>> 620625f1
    }
  }
}
</script>
<style>
@import "leaflet/dist/leaflet.css";
.map {
  width: 100%;
  height: 500px;
}
<<<<<<< HEAD
=======

.leaflet-areaselect-shade {
    position: absolute;
    background: rgba(0,0,0, 0.4);
}
.leaflet-areaselect-handle {
    position: absolute;
    background: #fff;
    border: 1px solid #666;
    -moz-box-shadow: 1px 1px rgba(0,0,0, 0.2);
    -webkit-box-shadow: 1px 1px rgba(0,0,0, 0.2);
    box-shadow: 1px 1px rgba(0,0,0, 0.2);
    width: 14px;
    height: 14px;
    cursor: move;
}

>>>>>>> 620625f1
</style><|MERGE_RESOLUTION|>--- conflicted
+++ resolved
@@ -13,6 +13,8 @@
 import L from 'leaflet'
 import { tiledMapLayer } from 'esri-leaflet'
 import { filter } from 'lodash'
+import { GeoSearchControl, OpenStreetMapProvider } from 'leaflet-geosearch'
+import 'leaflet-geosearch/assets/css/leaflet.css'
 export default {
   name: 'AquiferMap',
   props: ['aquifers'],
@@ -35,13 +37,11 @@
   },
 
   watch: {
-    aquifers: function (oldAquifers, newAquifers) {
-      console.log(oldAquifers)
-      console.log(newAquifers)
-      console.log('Prop Changed')
+    aquifers: function (newAquifers, oldAquifers) {
+      this.map.removeLayer(L.geoJson)
+      this.addAquifersToMap(newAquifers)
     }
   },
-
   methods: {
     initLeaflet () {
       // There is a known issue using leaflet with webpack, this is a workaround
@@ -57,10 +57,8 @@
       // Create map, with default centered and zoomed to show entire BC.
       this.map = L.map('map').setView([54.5, -126.5], 5)
       L.control.scale().addTo(this.map)
-<<<<<<< HEAD
-=======
-      var areaSelect = L.areaSelect({width:200, height:300});
-      areaSelect.addTo(this.map);
+      //var areaSelect = L.areaSelect({width:200, height:300});
+      //areaSelect.addTo(this.map);
 
       // Add geo search
       const provider = new OpenStreetMapProvider()
@@ -69,7 +67,6 @@
       })
       this.map.addControl(searchControl)
 
->>>>>>> 620625f1
       // Add map layers.
       tiledMapLayer({url: 'https://maps.gov.bc.ca/arcserver/rest/services/Province/roads_wm/MapServer'}).addTo(this.map)
       L.tileLayer.wms('https://openmaps.gov.bc.ca/geo/pub/WHSE_CADASTRE.PMBC_PARCEL_FABRIC_POLY_SVW/ows?', {
@@ -144,19 +141,17 @@
         this.activeLayers.push({layerId, layerName})
       })
 
-<<<<<<< HEAD
       this.map.on('layerremove', (e) => {
         const layerId = e.layer._leaflet_id
         this.activeLayers = filter(this.activeLayers, o => o.layerId !== layerId)
       })
       
-=======
       this.addAquifersToMap(this.aquifers)
     },
     addAquifersToMap (aquifers) {
       if (aquifers !== undefined && aquifers.constructor === Array && aquifers.length > 0) {
         var myStyle = {
-          'color': 'red'
+          'color': 'purple'
         }
 
         aquifers.forEach(aquifer => {
@@ -178,7 +173,6 @@
       var aquiferGeom = L.geoJSON(data.geom)
       this.map.fitBounds(aquiferGeom.getBounds())
       this.$SmoothScroll(document.getElementById('map'))
->>>>>>> 620625f1
     }
   }
 }
@@ -189,8 +183,6 @@
   width: 100%;
   height: 500px;
 }
-<<<<<<< HEAD
-=======
 
 .leaflet-areaselect-shade {
     position: absolute;
@@ -208,5 +200,4 @@
     cursor: move;
 }
 
->>>>>>> 620625f1
 </style>