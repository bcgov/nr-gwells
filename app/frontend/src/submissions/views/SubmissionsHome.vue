--- conflicted
+++ resolved
@@ -254,12 +254,6 @@
           this.resetForm()
         }
       }).catch((error) => {
-<<<<<<< HEAD
-        if (error.response.status === 403 || error.response.status === 500) {
-          this.errors = {'Server error': error.response.statusText}
-        } else {
-          this.errors = error.response.data
-=======
         if (error.response.status === 400) {
           // Bad request, the response.data will contain information relating to why the request was bad.
           this.errors = error.response.data
@@ -267,7 +261,6 @@
           // Some other kind of server error. If for example, it's a 500, the response data is not of
           // much use, so we just grab the status text.
           this.errors = { 'Server Error': error.response.statusText }
->>>>>>> 631bf5cc
         }
         this.formSubmitError = true
       }).finally(() => {
