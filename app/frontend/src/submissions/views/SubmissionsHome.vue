/*
Licensed under the Apache License, Version 2.0 (the "License");
    you may not use this file except in compliance with the License.
    You may obtain a copy of the License at

        http://www.apache.org/licenses/LICENSE-2.0

    Unless required by applicable law or agreed to in writing, software
    distributed under the License is distributed on an "AS IS" BASIS,
    WITHOUT WARRANTIES OR CONDITIONS OF ANY KIND, either express or implied.
    See the License for the specific language governing permissions and
    limitations under the License.
*/
<template>
  <div class="container p-1 container-wide">
    <div class="card" v-if="userRoles.wells.edit || userRoles.submissions.edit">
      <div class="card-body">

<<<<<<< HEAD
        <!-- Form submission success message -->
        <b-alert
            id="submissionSuccessAlert"
            :show="formSubmitSuccess"
            variant="success"
            class="mt-3">
          <i class="fa fa-2x fa-check-circle text-success mr-2 alert-icon" aria-hidden="true"></i>
          <div v-if="isStaffEdit" class="alert-message">
            Changes saved.
=======
      <!-- Form submission success message -->
      <b-alert
          id="submissionSuccessAlert"
          :show="formSubmitSuccess"
          variant="success"
          class="mt-3">
        <i class="fa fa-2x fa-check-circle text-success mr-2 alert-icon" aria-hidden="true"></i>
        <div v-if="isStaffEdit" class="alert-message">
          Changes saved.
        </div>
        <div v-else class="alert-message">
          Your well record was successfully submitted.
        </div>
      </b-alert>

      <!-- Document Uploading alerts -->
      <b-alert show v-if="files_uploading">File Upload In Progress...</b-alert>
      <b-alert show v-if="!files_uploading && file_upload_error" variant="warning" >{{file_upload_error}}</b-alert>
      <b-alert show v-if="!files_uploading && file_upload_success" variant="success" >Successfully uploaded all files</b-alert>

      <!-- Form submission error message -->
      <b-alert
          :show="formSubmitError"
          dismissible
          @dismissed="formSubmitError=false"
          variant="danger"
          class="mt-3">

        <i class="fa fa-2x fa-exclamation-circle text-danger mr-2 alert-icon" aria-hidden="true"></i>
        <div class="alert-message">
          <div v-if="isStaffEdit">
            Your changes were not saved.
>>>>>>> 04e4605f
          </div>
          <div v-else class="alert-message">
            Your well record was successfully submitted.
          </div>
        </b-alert>

        <!-- Form submission error message -->
        <b-alert
            :show="formSubmitError"
            dismissible
            @dismissed="formSubmitError=false"
            variant="danger"
            class="mt-3">

          <i class="fa fa-2x fa-exclamation-circle text-danger mr-2 alert-icon" aria-hidden="true"></i>
          <div class="alert-message">
            <div v-if="isStaffEdit">
              Your changes were not saved.
            </div>
            <div v-else>
              Your well record was not submitted.
            </div>
            <span v-if="errors && errors.detail">
              {{ errors.detail }}
            </span>
            <div v-if="errors && errors != {}">
              <div v-for="(field, i) in Object.keys(errors)" :key="`submissionError${i}`">
                {{field | readable}} : <span v-for="(e, j) in errors[field]" :key="`submissionError${i}-${j}`">{{ e }}</span>
              </div>
            </div>
          </div>
        </b-alert>

      <b-form @submit.prevent="confirmSubmit">
        <!-- if preview === true : Preview -->
        <submission-preview
          v-if="preview"
          :form="form"
          :activity="activityType"
          :sections="displayFormSection"
          :errors="errors"
          :reportSubmitted="formSubmitSuccess"
          :formSubmitLoading="formSubmitLoading"
          v-on:back="handlePreviewBackButton"
          v-on:startNewReport="handleExitPreviewAfterSubmit"
          />
        <!-- if preview === false : Activity submission form -->
        <activity-submission-form
          v-else
          :form="form"
          :activityType.sync="activityType"
          :sections="displayFormSection"
          :formSteps="formSteps"
          :errors="errors"
          :formIsFlat.sync="formIsFlat"
          :trackValueChanges="trackValueChanges"
          :formSubmitLoading="formSubmitLoading"
          :isStaffEdit="isStaffEdit"
          :loading="loading"
          v-on:preview="handlePreviewButton"
          v-on:submit_edit="formSubmit"
          v-on:resetForm="resetForm"
          />

            <!-- Form submission confirmation -->
            <b-modal
                v-model="confirmSubmitModal"
                id="confirmSubmitModal"
                centered
                title="Confirm submission"
                @shown="$refs.confirmSubmitConfirmBtn.focus()"
                :return-focus="$refs.activitySubmitBtn">
              Are you sure you want to submit this activity report?
              <div slot="modal-footer">
                <b-btn variant="primary" @click="confirmSubmitModal=false;formSubmit()" ref="confirmSubmitConfirmBtn">
                  Save
                </b-btn>
                <b-btn variant="light" @click="confirmSubmitModal=false">
                  Cancel
                </b-btn>
              </div>
            </b-modal>
          </b-form>
      </div>
    </div>
  </div>
</template>

<script>
import { mapActions, mapGetters, mapState } from 'vuex'
import ApiService from '@/common/services/ApiService.js'
import { FETCH_CODES, FETCH_WELLS } from '../store/actions.types.js'
import inputFormatMixin from '@/common/inputFormatMixin.js'
import SubmissionPreview from '@/submissions/components/SubmissionPreview/SubmissionPreview.vue'
import filterBlankRows from '@/common/filterBlankRows.js'
import ActivitySubmissionForm from '@/submissions/components/SubmissionForm/ActivitySubmissionForm.vue'
export default {
  name: 'SubmissionsHome',
  mixins: [inputFormatMixin, filterBlankRows],
  components: {
    ActivitySubmissionForm,
    SubmissionPreview
  },
  data () {
    return {
      activityType: 'CON',
      formIsFlat: false,
      preview: false,
      loading: false,
      confirmSubmitModal: false,
      formSubmitSuccess: false,
      formSubmitSuccessWellTag: null,
      formSubmitError: false,
      formSubmitLoading: false,
      sliding: null,
      trackValueChanges: false,
      errors: {},
      form: {},
      formOptions: {},
      formSteps: {
        CON: [
          'activityType',
          'wellType',
          'wellOwner',
          'personResponsible',
          'wellLocation',
          'wellCoords',
          'method',
          'casings',
          'backfill',
          'lithology',
          'liner',
          'screens',
          'filterPack',
          'wellDevelopment',
          'wellYield',
          'waterQuality',
          'wellCompletion',
          'comments'
        ],
        ALT: [
          'activityType',
          'wellType',
          'wellOwner',
          'personResponsible',
          'wellLocation',
          'wellCoords',
          'method',
          'casings',
          'backfill',
          'lithology',
          'liner',
          'screens',
          'filterPack',
          'wellDevelopment',
          'wellYield',
          'waterQuality',
          'wellCompletion',
          'comments'
        ],
        DEC: [
          'activityType',
          'wellType',
          'wellOwner',
          'personResponsible',
          'wellLocation',
          'wellCoords',
          'method',
          'closureDescription',
          'casings',
          'decommissionInformation',
          'comments'
        ],
        STAFF_EDIT: [
          'wellType',
          'wellOwner',
          'personResponsible',
          'wellLocation',
          'wellCoords',
          'method',
          'casings',
          'backfill',
          'lithology',
          'liner',
          'screens',
          'filterPack',
          'wellDevelopment',
          'wellYield',
          'waterQuality',
          'wellCompletion',
          'observationWellInfo',
          'closureDescription',
          'decommissionInformation',
          'comments',
          'aquiferData'
        ]
      }
    }
  },
  computed: {
    displayFormSection () {
      // returns an object describing which components should be displayed
      // when in "flat form" mode

      const activityType = this.activityType
      const components = {}

      this.formSteps[activityType].forEach((step) => {
        components[step] = true
      })
      return components
    },
    isStaffEdit () {
      return this.activityType === 'STAFF_EDIT'
    },
    ...mapGetters(['codes', 'userRoles', 'well', 'keycloak']),
    ...mapState('documentState', [
      'files_uploading',
      'file_upload_error',
      'file_upload_success',
      'upload_files'
    ])
  },
  methods: {
    ...mapActions('documentState', [
      'uploadFiles'
    ]),
    formSubmit () {
      const data = Object.assign({}, this.form)
      const meta = data.meta

      if (this.isStaffEdit) {
        // Remove any fields that aren't changed
        Object.keys(data).forEach((key) => {
          if (key !== 'well' && !(key in meta.valueChanged)) {
            delete data[key]
          }
        })
      }

      // delete "meta" data (form input that need not be submitted) stored within form object
      delete data.meta

      // replace the "person responsible" object with the person's guid
      if (data.person_responsible && data.person_responsible.person_guid) {
        data.person_responsible = data.person_responsible.person_guid
      }
      // replace the "company of person responsible" object with the company's guid
      if (data.company_of_person_responsible && data.company_of_person_responsible.org_guid) {
        data.company_of_person_responsible = data.company_of_person_responsible.org_guid
      }

      if (data.well && data.well.well_tag_number) {
        data.well = data.well.well_tag_number
      }

      if (!this.isStaffEdit) {
        // We don't strip blank strings on an edit, someone may be trying to replace a value with a blank value.
        this.stripBlankStrings(data)
      }

      const sets = ['linerperforation_set', 'lithologydescription_set', 'screen_set', 'casing_set', 'decommission_description_set']
      sets.forEach((key) => {
        if (key in data) {
          data[key] = this.filterBlankRows(data[key])
        }
      })

      this.formSubmitLoading = true
      this.formSubmitSuccess = false
      this.formSubmitError = false
      this.formSubmitSuccessWellTag = null
      this.errors = {}
      // Depending on the type of submission (construction/decommission/alteration/edit) we post to
      // different endpoints.
      const PATH = this.codes.activity_types.find((item) => item.code === this.activityType).path
      ApiService.post(PATH, data).then((response) => {
        this.formSubmitSuccess = true
        this.formSubmitSuccessWellTag = response.data.well

        this.$emit('formSaved')

        if (!this.form.well_tag_number) {
          this.setWellTagNumber(response.data.well)
        }

        this.$nextTick(function () {
          window.scrollTo(0, 0)
        })

        if (this.upload_files.length > 0) {
          if (response.data.filing_number) {
            this.uploadFiles({
              documentType: 'submissions',
              recordId: response.data.filing_number
            })
          } else {
            this.uploadFiles({
              documentType: 'wells',
              recordId: response.data.well
            })
          }

        }
      }).catch((error) => {
        if (error.response.status === 400) {
          // Bad request, the response.data will contain information relating to why the request was bad.
          this.errors = error.response.data
        } else {
          // Some other kind of server error. If for example, it's a 500, the response data is not of
          // much use, so we just grab the status text.
          this.errors = { 'Server Error': error.response.statusText }
        }
        this.formSubmitError = true
        this.$nextTick(function () {
          window.scrollTo(0, 0)
        })
      }).finally((response) => {
        this.formSubmitLoading = false
      })
    },
    confirmSubmit () {
      this.confirmSubmitModal = true
    },
    resetForm () {
      this.form = {
        well: null,
        well_status: '',
        well_class: '',
        well_subclass: '',
        intended_water_use: '',
        identification_plate_number: null,
        well_identification_plate_attached: '',
        id_plate_attached_by: '',
        water_supply_system_well_name: '',
        water_supply_system_name: '',
        person_responsible: null,
        company_of_person_responsible: null,
        driller_name: '',
        consultant_name: '',
        consultant_company: '',
        work_start_date: '',
        work_end_date: '',
        owner_full_name: '',
        owner_mailing_address: '',
        owner_city: '',
        owner_province_state: '',
        owner_postal_code: '',
        owner_email: '',
        owner_tel: '',
        street_address: '', // this is the street address of the well location
        city: '', // well location city
        legal_lot: '',
        legal_plan: '',
        legal_district_lot: '',
        legal_block: '',
        legal_section: '',
        legal_township: '',
        legal_range: '',
        land_district: '',
        legal_pid: '',
        liner_material: null,
        liner_diameter: null,
        liner_thickness: null,
        liner_from: null,
        liner_to: null,
        linerperforation_set: [],
        well_location_description: '',
        latitude: null,
        longitude: null,
        coordinate_acquisition_code: null,
        ground_elevation: null,
        ground_elevation_method: '',
        drilling_method: '',
        other_drilling_method: '',
        well_orientation: '',
        lithologydescription_set: [],
        surface_seal_material: '',
        surface_seal_depth: '',
        surface_seal_thickness: '',
        surface_seal_method: '',
        backfill_type: '',
        backfill_depth: '',
        casing_set: [],
        screen_intake_method: '',
        screen_type: '',
        screen_material: '',
        other_screen_material: '',
        screen_opening: '',
        screen_bottom: '',
        screen_set: [],
        screen_information: '',
        development_method: '',
        development_hours: '',
        development_notes: '',
        yield_estimation_method: '',
        yield_estimation_rate: '',
        yield_estimation_duration: '',
        well_yield_unit: '',
        static_level_before_test: '',
        drawdown: '',
        hydro_fracturing_performed: '',
        hydro_fracturing_yield_increase: '',
        recommended_pump_depth: '',
        recommended_pump_rate: '',
        filter_pack_from: '',
        filter_pack_to: '',
        filter_pack_thickness: '',
        filter_pack_material: '',
        filter_pack_material_size: '',
        water_quality_characteristics: [],
        water_quality_colour: '',
        water_quality_odour: '',
        ems_id: '',
        aquifer: '',
        total_depth_drilled: '',
        finished_well_depth: '',
        final_casing_stick_up: '',
        bedrock_depth: '',
        static_water_level: '',
        well_yield: '',
        artesian_flow: '',
        artesian_pressure: '',
        well_cap_type: '',
        well_disinfected: 'False',
        comments: '',
        internal_comments: '',
        alternative_specs_submitted: 'False',
        decommission_description_set: [],
        decommission_reason: '',
        decommission_method: '',
        sealant_material: '',
        backfill_material: '',
        decommission_details: '',
        observation_well_number: '',
        observation_well_status: '',
        aquifer_vulnerability_index: '',
        storativity: '',
        transmissivity: '',
        hydraulic_conductivity: '',
        specific_storage: '',
        specific_yield: '',
        testing_method: '',
        testing_duration: '',
        analytic_solution_type: '',
        boundary_effect: '',

        // non-form fields that should be saved with form
        meta: {
          drillerSameAsPersonResponsible: false
        }
      }
      this.componentUpdateTrigger = Date.now()
    },

    setWellTagNumber (well) {
      // setWellTagNumber is used to link an activity report to a well other than through the dropdown menu.
      // the dropdown menu returns an object so this method also does.
      this.form.well = { well_tag_number: well }
    },
    stripBlankStrings (formObject) {
      // strips blank strings from a form object

      Object.keys(formObject).forEach((key) => {
        if (typeof formObject[key] === 'object' && formObject[key] !== null) {
          // descend into nested objects
          this.stripBlankStrings(formObject[key])
        }

        if (formObject[key] === '') {
          delete formObject[key]
        }
      })
    },
    handlePreviewButton () {
      this.preview = true

      // clear the error alert (otherwise it looks like there are new errors after clicking preview)
      this.formSubmitError = false

      this.$nextTick(function () {
        window.scrollTo(0, 0)
      })
    },
    handlePreviewBackButton () {
      this.preview = false
      this.$nextTick(function () {
        window.scrollTo(0, 0)
      })
    },
    handleExitPreviewAfterSubmit () {
      this.formSubmitSuccess = false
      this.resetForm()
      this.preview = false
      this.step = 1
      this.$nextTick(function () {
        window.scrollTo(0, 0)
      })
    }
  },
  watch: {
    activityType () {
      this.resetForm()
    }
  },
  created () {
    this.resetForm()
    this.$store.dispatch(FETCH_CODES)

    if (this.$route.params.id) {
      this.setWellTagNumber(this.$route.params.id)
    }
    if (this.$route.name === 'SubmissionsEdit') {
      this.activityType = 'STAFF_EDIT'
      this.formIsFlat = true

      this.loading = true

      ApiService.query(`wells/${this.$route.params.id}`).then((res) => {
        Object.keys(res.data).forEach((key) => {
          if (key in this.form) {
            this.form[key] = res.data[key]
          }
        })
        if (this.form.person_responsible && this.form.person_responsible.name === this.form.driller_name) {
          this.form.meta.drillerSameAsPersonResponsible = true
        }
        // Wait for the form update we just did to fire off change events.
        this.$nextTick(() => {
          this.form.meta.valueChanged = {}
          this.loading = false
          this.$nextTick(() => {
            // We have to allow the UI to render all the components after the 'loading = false' setting,
            // so we only start tracking changes after that.
            this.trackValueChanges = true
          })
        })
      }).catch((e) => {
        console.error(e)
      })
    } else {
      // Some of our child components need the well data, we dispatch the request here, in hopes
      // that the data will be available by the time those components render.
      this.$store.dispatch(FETCH_WELLS)
    }
  }
}
</script>

<style lang="scss">
  .slide-leave-active,
  .slide-enter-active {
    transition: 1s;
  }
  .slide-enter {
    transform: translate(100%, 0);
  }
  .slide-leave-to {
    transform: translate(-100%, 0);
  }
  .bounce-enter-active {
    animation: bounce-in .5s;
  }
  .bounce-leave-active {
    animation: bounce-out .2s;
  }
  @keyframes bounce-in {
    0% {
      transform: scale(0);
    }
    50% {
      transform: scale(1.5);
    }
    100% {
      transform: scale(1);
    }
  }
  @keyframes bounce-out {
    100% {
      transform: scale(0)
    }
  }
  .input-width-small {
    max-width: 3rem;
  }
  .input-width-medium {
    max-width: 6rem;
  }
</style><|MERGE_RESOLUTION|>--- conflicted
+++ resolved
@@ -16,17 +16,6 @@
     <div class="card" v-if="userRoles.wells.edit || userRoles.submissions.edit">
       <div class="card-body">
 
-<<<<<<< HEAD
-        <!-- Form submission success message -->
-        <b-alert
-            id="submissionSuccessAlert"
-            :show="formSubmitSuccess"
-            variant="success"
-            class="mt-3">
-          <i class="fa fa-2x fa-check-circle text-success mr-2 alert-icon" aria-hidden="true"></i>
-          <div v-if="isStaffEdit" class="alert-message">
-            Changes saved.
-=======
       <!-- Form submission success message -->
       <b-alert
           id="submissionSuccessAlert"
@@ -59,39 +48,20 @@
         <div class="alert-message">
           <div v-if="isStaffEdit">
             Your changes were not saved.
->>>>>>> 04e4605f
           </div>
-          <div v-else class="alert-message">
-            Your well record was successfully submitted.
+          <div v-else>
+            Your well record was not submitted.
           </div>
-        </b-alert>
-
-        <!-- Form submission error message -->
-        <b-alert
-            :show="formSubmitError"
-            dismissible
-            @dismissed="formSubmitError=false"
-            variant="danger"
-            class="mt-3">
-
-          <i class="fa fa-2x fa-exclamation-circle text-danger mr-2 alert-icon" aria-hidden="true"></i>
-          <div class="alert-message">
-            <div v-if="isStaffEdit">
-              Your changes were not saved.
-            </div>
-            <div v-else>
-              Your well record was not submitted.
-            </div>
-            <span v-if="errors && errors.detail">
-              {{ errors.detail }}
-            </span>
-            <div v-if="errors && errors != {}">
-              <div v-for="(field, i) in Object.keys(errors)" :key="`submissionError${i}`">
-                {{field | readable}} : <span v-for="(e, j) in errors[field]" :key="`submissionError${i}-${j}`">{{ e }}</span>
-              </div>
+          <span v-if="errors && errors.detail">
+            {{ errors.detail }}
+          </span>
+          <div v-if="errors && errors != {}">
+            <div v-for="(field, i) in Object.keys(errors)" :key="`submissionError${i}`">
+              {{field | readable}} : <span v-for="(e, j) in errors[field]" :key="`submissionError${i}-${j}`">{{ e }}</span>
             </div>
           </div>
-        </b-alert>
+        </div>
+      </b-alert>
 
       <b-form @submit.prevent="confirmSubmit">
         <!-- if preview === true : Preview -->
@@ -362,7 +332,6 @@
               recordId: response.data.well
             })
           }
-
         }
       }).catch((error) => {
         if (error.response.status === 400) {
