/*
Licensed under the Apache License, Version 2.0 (the "License");
    you may not use this file except in compliance with the License.
    You may obtain a copy of the License at

        http://www.apache.org/licenses/LICENSE-2.0

    Unless required by applicable law or agreed to in writing, software
    distributed under the License is distributed on an "AS IS" BASIS,
    WITHOUT WARRANTIES OR CONDITIONS OF ANY KIND, either express or implied.
    See the License for the specific language governing permissions and
    limitations under the License.
*/
<template>
  <div class="card" v-if="userRoles.wells.edit || userRoles.submissions.edit">
    <div class="card-body">

<<<<<<< HEAD
=======
      <!-- Form submission success message -->
      <!--<b-modal-->
        <!--v-model="formSubmitSuccess"-->
        <!--hide-header-->
        <!--hide-footer-->
        <!--hide-header-close>-->
        <!--<b-alert-->
            <!--id="submissionSuccessAlert"-->
            <!--:show="formSubmitSuccess"-->
            <!--variant="success"-->
            <!--class="mt-3">-->
          <!--<i class="fa fa-2x fa-check-circle text-success mr-2 alert-icon" aria-hidden="true"></i>-->
          <!--<div v-if="isStaffEdit" class="alert-message">-->
            <!--Changes saved.-->
          <!--</div>-->
          <!--<div v-else class="alert-message">-->
            <!--Your well record was successfully submitted.-->
          <!--</div>-->
        <!--</b-alert>-->
      <!--</b-modal>-->

>>>>>>> 485c4cc2
      <!-- Document Uploading alerts -->
      <b-modal
        v-model="files_uploading"
        hide-header
        hide-footer
        hide-header-close><b-alert show v-if="files_uploading">File Upload In Progress...</b-alert>
      </b-modal>
      <b-modal
        v-model="file_upload_error"
        hide-header
        hide-footer
        hide-header-close><b-alert show v-if="!files_uploading && file_upload_error" variant="warning" >{{file_upload_error}}</b-alert>
      </b-modal>
      <b-modal
        v-model="file_upload_success"
        hide-header
        hide-footer
        hide-header-close><b-alert show v-if="!files_uploading && file_upload_success" variant="success" >Successfully uploaded all files</b-alert>
      </b-modal>
<<<<<<< HEAD
=======

      <!-- Form saving message -->
      <!--<b-modal-->
        <!--v-model="formSubmitLoading"-->
        <!--hide-header-->
        <!--hide-footer-->
        <!--hide-header-close>-->
        <!--<b-container>-->
          <!--<b-col>-->
            <!--<b-row>-->
              <!--<div class="loader"></div>-->
              <!--<div class="alert-message">Saving...</div>-->
            <!--</b-row>-->
          <!--</b-col>-->
        <!--</b-container>-->
      <!--</b-modal>-->

      <!-- Form submission error message -->
        <!--<b-alert-->
            <!--:show="formSubmitError"-->
            <!--dismissible-->
            <!--@dismissed="formSubmitError=false"-->
            <!--variant="danger"-->
            <!--class="mt-3">-->

          <!--<i class="fa fa-2x fa-exclamation-circle text-danger mr-2 alert-icon" aria-hidden="true"></i>-->
          <!--<div class="alert-message">-->
            <!--<div v-if="isStaffEdit">-->
              <!--Your changes were not saved.-->
            <!--</div>-->
            <!--<div v-else>-->
              <!--Your well record was not submitted.-->
            <!--</div>-->
            <!--<span v-if="errors && errors.detail">-->
              <!--{{ errors.detail }}-->
            <!--</span>-->
            <!--<div v-if="errors && errors != {}">-->
              <!--<div v-for="(field, i) in Object.keys(errors)" :key="`submissionError${i}`">-->
                <!--{{field | readable}} : <span v-for="(e, j) in errors[field]" :key="`submissionError${i}-${j}`">{{ e }}</span>-->
              <!--</div>-->
            <!--</div>-->
          <!--</div>-->
        <!--</b-alert>-->
>>>>>>> 485c4cc2

      <b-form @submit.prevent="confirmSubmit">
        <!-- if preview === true : Preview -->
        <submission-preview
          v-if="preview"
          :form="form"
          :activity="activityType"
          :sections="displayFormSection"
          :errors="errors"
          :reportSubmitted="formSubmitSuccess"
          :formSubmitLoading="formSubmitLoading"
          :uploadedFiles="uploadedFiles"
          v-on:back="handlePreviewBackButton"
          v-on:startNewReport="handleExitPreviewAfterSubmit"
          />
        <!-- if preview === false : Activity submission form -->
        <activity-submission-form
          v-else
          :form="form"
          :activityType.sync="activityType"
          :sections="displayFormSection"
          :formSteps="formSteps"
          :errors="errors"
          :formIsFlat.sync="formIsFlat"
          :trackValueChanges="trackValueChanges"
          :formSubmitLoading="formSubmitLoading"
          :isStaffEdit="isStaffEdit"
          :loading="loading"
          :uploadedFiles="uploadedFiles"
          v-on:preview="handlePreviewButton"
          v-on:submit_edit="formSubmit"
          v-on:resetForm="resetForm"
          v-on:fetchFiles="fetchFiles"
          />

        <!-- Form submission confirmation -->
        <b-modal
            v-model="confirmSubmitModal"
            id="confirmSubmitModal"
            centered
            title="Confirm submission"
            @shown="$refs.confirmSubmitConfirmBtn.focus()"
            :return-focus="$refs.activitySubmitBtn">
          Are you sure you want to submit this activity report?
          <div slot="modal-footer">
            <b-btn variant="primary" @click="confirmSubmitModal=false;formSubmit()" ref="confirmSubmitConfirmBtn">
              Save
            </b-btn>
            <b-btn variant="light" @click="confirmSubmitModal=false">
              Cancel
            </b-btn>
          </div>
        </b-modal>
      </b-form>
    </div>
  </div>
</template>

<script>
import { mapActions, mapGetters, mapState } from 'vuex'
import 'vuejs-noty/dist/vuejs-noty.css'
import ApiService from '@/common/services/ApiService.js'
import { FETCH_CODES, FETCH_WELLS } from '../store/actions.types.js'
import inputFormatMixin from '@/common/inputFormatMixin.js'
import SubmissionPreview from '@/submissions/components/SubmissionPreview/SubmissionPreview.vue'
import filterBlankRows from '@/common/filterBlankRows.js'
import ActivitySubmissionForm from '@/submissions/components/SubmissionForm/ActivitySubmissionForm.vue'
import parseErrors from '@/common/helpers/parseErrors.js'
export default {
  name: 'SubmissionsHome',
  mixins: [inputFormatMixin, filterBlankRows],
  components: {
    ActivitySubmissionForm,
    SubmissionPreview
  },
  data () {
    return {
      activityType: 'CON',
      formIsFlat: false,
      preview: false,
      loading: false,
      confirmSubmitModal: false,
      formSubmitSuccess: false,
      formSubmitSuccessWellTag: null,
      formSubmitError: false,
      formSubmitLoading: false,
      sliding: null,
      trackValueChanges: false,
      errors: {},
      form: {},
      formOptions: {},
      uploadedFiles: {},
      formSteps: {
        CON: [
          'activityType',
          'wellType',
          'wellOwner',
          'personResponsible',
          'wellLocation',
          'wellCoords',
          'method',
          'casings',
          'backfill',
          'lithology',
          'liner',
          'screens',
          'filterPack',
          'wellDevelopment',
          'wellYield',
          'waterQuality',
          'wellCompletion',
          'comments',
          'documents'
        ],
        ALT: [
          'activityType',
          'wellType',
          'wellOwner',
          'personResponsible',
          'wellLocation',
          'wellCoords',
          'method',
          'casings',
          'backfill',
          'lithology',
          'liner',
          'screens',
          'filterPack',
          'wellDevelopment',
          'wellYield',
          'waterQuality',
          'wellCompletion',
          'comments',
          'documents'
        ],
        DEC: [
          'activityType',
          'wellType',
          'wellOwner',
          'personResponsible',
          'wellLocation',
          'wellCoords',
          'method',
          'closureDescription',
          'casings',
          'decommissionInformation',
          'comments',
          'documents'
        ],
        STAFF_EDIT: [
          'wellPublicationStatus',
          'wellType',
          'wellOwner',
          'personResponsible',
          'wellLocation',
          'wellCoords',
          'method',
          'casings',
          'backfill',
          'lithology',
          'liner',
          'screens',
          'filterPack',
          'wellDevelopment',
          'wellYield',
          'waterQuality',
          'wellCompletion',
          'observationWellInfo',
          'closureDescription',
          'decommissionInformation',
          'comments',
          'documents',
          'aquiferData'
        ]
      }
    }
  },
  computed: {
    displayFormSection () {
      // returns an object describing which components should be displayed
      // when in "flat form" mode

      const activityType = this.activityType
      const components = {}

      this.formSteps[activityType].forEach((step) => {
        components[step] = true
      })
      return components
    },
    isStaffEdit () {
      return this.activityType === 'STAFF_EDIT'
    },
    ...mapGetters(['codes', 'userRoles', 'well', 'keycloak']),
    ...mapState('documentState', [
      'files_uploading',
      'file_upload_error',
      'file_upload_success',
      'upload_files'
    ])
  },
  methods: {
    ...mapActions('documentState', [
      'uploadFiles',
      'fileUploadSuccess'
    ]),
    formSubmit () {
      const data = Object.assign({}, this.form)
      const meta = data.meta

      if (this.isStaffEdit) {
        // Remove any fields that aren't changed
        Object.keys(data).forEach((key) => {
          if (key !== 'well' && !(key in meta.valueChanged)) {
            delete data[key]
          }
        })
      }

      // delete "meta" data (form input that need not be submitted) stored within form object
      delete data.meta

      // replace the "person responsible" object with the person's guid
      if (data.person_responsible && data.person_responsible.person_guid) {
        data.person_responsible = data.person_responsible.person_guid
      }
      // replace the "company of person responsible" object with the company's guid
      if (data.company_of_person_responsible && data.company_of_person_responsible.org_guid) {
        data.company_of_person_responsible = data.company_of_person_responsible.org_guid
      }

      if (data.well && data.well.well_tag_number) {
        data.well = data.well.well_tag_number
      }

      if (!this.isStaffEdit) {
        // We don't strip blank strings on an edit, someone may be trying to replace a value with a blank value.
        this.stripBlankStrings(data)
      }

      const sets = ['linerperforation_set', 'lithologydescription_set', 'screen_set', 'casing_set', 'decommission_description_set']
      sets.forEach((key) => {
        if (key in data) {
          data[key] = this.filterBlankRows(data[key])
        }
      })

      this.formSubmitLoading = true
      this.formSubmitSuccess = false
      this.formSubmitError = false
      this.formSubmitSuccessWellTag = null
      this.errors = {}
      // Save notification
      this.$noty.info('<div class="loader"></div><div class="notifyText">Saving...</div>', { timeout: false })

      // Depending on the type of submission (construction/decommission/alteration/edit) we post to
      // different endpoints.
      const PATH = this.codes.activity_types.find((item) => item.code === this.activityType).path
      ApiService.post(PATH, data).then((response) => {
        this.formSubmitSuccess = true
        this.formSubmitSuccessWellTag = response.data.well

        this.$emit('formSaved')
        // Save completed notification
        this.$noty.success('<div class="notifyText">Changes Saved!</div>', { killer: true })

        if (!this.form.well_tag_number) {
          this.setWellTagNumber(response.data.well)
        }

        // Reloads only altered data in form for re-rendering
        Object.keys(response.data).forEach((key) => {
          if (meta.valueChanged && key in meta.valueChanged) {
            this.form[key] = response.data[key]
          }
        })

        if (this.upload_files.length > 0) {
          if (response.data.filing_number) {
            this.uploadFiles({
              documentType: 'submissions',
              recordId: response.data.filing_number
            }).then(() => {
              this.fileUploadSuccess()
              this.fetchFiles()
            }).catch((error) => {
              console.log(error)
            })
          } else {
            this.uploadFiles({
              documentType: 'wells',
              recordId: response.data.well
            }).then(() => {
              this.fileUploadSuccess()
              this.fetchFiles()
            }).catch((error) => {
              console.log(error)
            })
          }
        }
      }).catch((error) => {
        if (error.response) {
          if (error.response.status === 400) {
            // Bad request, the response.data will contain information relating to why the request was bad.
            this.errors = error.response.data
          } else {
            // Some other kind of server error. If for example, it's a 500, the response data is not of
            // much use, so we just grab the status text.
            this.errors = { 'Server Error': error.response.statusText }
          }
        } else {
          // This is a generic js error, so just log it
          console.log(error)
        }

        this.formSubmitError = true
        let cleanErrors = parseErrors(this.errors)
        let errTxt = cleanErrors.length > 1 ? 'Input Errors!' : 'Input Error!'
        // Error notifications
        this.$noty.error('<div class="errorText">' + errTxt + '</div>', { timeout: 2000, killer: true })
        cleanErrors.forEach(e => {
          this.$noty.error('<b>Error: </b>' + e, { timeout: false })
        })
      }).finally((response) => {
        this.formSubmitLoading = false
      })
    },
    confirmSubmit () {
      this.confirmSubmitModal = true
    },
    resetForm () {
      this.form = {
        well: null,
        well_status: '',
        well_publication_status: '',
        well_class: '',
        well_subclass: '',
        intended_water_use: '',
        identification_plate_number: null,
        well_identification_plate_attached: '',
        id_plate_attached_by: '',
        water_supply_system_well_name: '',
        water_supply_system_name: '',
        person_responsible: null,
        company_of_person_responsible: null,
        driller_name: '',
        consultant_name: '',
        consultant_company: '',
        work_start_date: '',
        work_end_date: '',
        owner_full_name: '',
        owner_mailing_address: '',
        owner_city: '',
        owner_province_state: '',
        owner_postal_code: '',
        owner_email: '',
        owner_tel: '',
        street_address: '', // this is the street address of the well location
        city: '', // well location city
        legal_lot: '',
        legal_plan: '',
        legal_district_lot: '',
        legal_block: '',
        legal_section: '',
        legal_township: '',
        legal_range: '',
        land_district: '',
        legal_pid: '',
        liner_material: null,
        liner_diameter: null,
        liner_thickness: null,
        liner_from: null,
        liner_to: null,
        linerperforation_set: [],
        well_location_description: '',
        latitude: null,
        longitude: null,
        coordinate_acquisition_code: null,
        ground_elevation: null,
        ground_elevation_method: '',
        well_orientation: true,
        drilling_methods: [],
        lithologydescription_set: [],
        surface_seal_material: '',
        surface_seal_depth: '',
        surface_seal_thickness: '',
        surface_seal_method: '',
        backfill_type: '',
        backfill_depth: '',
        casing_set: [],
        screen_intake_method: '',
        screen_type: '',
        screen_material: '',
        other_screen_material: '',
        screen_opening: '',
        screen_bottom: '',
        screen_set: [],
        screen_information: '',
        development_methods: [],
        development_hours: '',
        development_notes: '',
        yield_estimation_method: '',
        yield_estimation_rate: '',
        yield_estimation_duration: '',
        well_yield_unit: '',
        static_level_before_test: '',
        drawdown: '',
        hydro_fracturing_performed: false,
        hydro_fracturing_yield_increase: '',
        recommended_pump_depth: '',
        recommended_pump_rate: '',
        filter_pack_from: '',
        filter_pack_to: '',
        filter_pack_thickness: '',
        filter_pack_material: '',
        filter_pack_material_size: '',
        water_quality_characteristics: [],
        water_quality_colour: '',
        water_quality_odour: '',
        ems_id: '',
        aquifer: '',
        total_depth_drilled: '',
        finished_well_depth: '',
        final_casing_stick_up: '',
        bedrock_depth: '',
        static_water_level: '',
        well_yield: '',
        artesian_flow: '',
        artesian_pressure: '',
        well_cap_type: '',
        well_disinfected: 'False',
        comments: '',
        internal_comments: '',
        alternative_specs_submitted: 'False',
        decommission_description_set: [],
        decommission_reason: '',
        decommission_method: '',
        decommission_sealant_material: '',
        decommission_backfill_material: '',
        decommission_details: '',
        observation_well_number: '',
        observation_well_status: '',
        aquifer_vulnerability_index: '',
        storativity: '',
        transmissivity: '',
        hydraulic_conductivity: '',
        specific_storage: '',
        specific_yield: '',
        testing_method: '',
        testing_duration: '',
        analytic_solution_type: '',
        boundary_effect: '',

        // non-form fields that should be saved with form
        meta: {
          drillerSameAsPersonResponsible: false
        }
      }
      this.componentUpdateTrigger = Date.now()
    },

    setWellTagNumber (well) {
      // setWellTagNumber is used to link an activity report to a well other than through the dropdown menu.
      // the dropdown menu returns an object so this method also does.
      this.form.well = { well_tag_number: well }
    },
    stripBlankStrings (formObject) {
      // strips blank strings from a form object

      Object.keys(formObject).forEach((key) => {
        if (typeof formObject[key] === 'object' && formObject[key] !== null) {
          // descend into nested objects
          this.stripBlankStrings(formObject[key])
        }

        if (formObject[key] === '') {
          delete formObject[key]
        }
      })
    },
    handlePreviewButton () {
      this.preview = true

      // clear the error alert (otherwise it looks like there are new errors after clicking preview)
      this.formSubmitError = false

      this.$nextTick(function () {
        window.scrollTo(0, 0)
      })
    },
    handlePreviewBackButton () {
      this.preview = false
      this.$nextTick(function () {
        window.scrollTo(0, 0)
      })
    },
    handleExitPreviewAfterSubmit () {
      this.formSubmitSuccess = false
      this.resetForm()
      this.preview = false
      this.step = 1
      this.$nextTick(function () {
        window.scrollTo(0, 0)
      })
    },
    fetchFiles () {
      // this.form.well is sometimes the tag number, and sometimes an object. This detects which is which
      let tag = this.form.well && isNaN(this.form.well) ? this.form.well.well_tag_number : this.form.well

      if (tag) {
        ApiService.query(`wells/${tag}/files`)
          .then((response) => {
            this.uploadedFiles = response.data
          })
      }
    }
  },
  watch: {
    activityType () {
      this.resetForm()
    }
  },
  created () {
    this.resetForm()
    this.$store.dispatch(FETCH_CODES)

    if (this.$route.params.id) {
      this.setWellTagNumber(this.$route.params.id)
    }
    if (this.$route.name === 'SubmissionsEdit') {
      this.activityType = 'STAFF_EDIT'
      this.formIsFlat = true

      this.loading = true

      ApiService.query(`wells/${this.$route.params.id}`).then((res) => {
        Object.keys(res.data).forEach((key) => {
          if (key in this.form) {
            this.form[key] = res.data[key]
          }
        })
        if (this.form.person_responsible && this.form.person_responsible.name === this.form.driller_name) {
          this.form.meta.drillerSameAsPersonResponsible = true
        }
        // Wait for the form update we just did to fire off change events.
        this.$nextTick(() => {
          this.form.meta.valueChanged = {}
          this.loading = false
          this.$nextTick(() => {
            // We have to allow the UI to render all the components after the 'loading = false' setting,
            // so we only start tracking changes after that.
            this.trackValueChanges = true
          })
        })
      }).catch((e) => {
        console.error(e)
      })
    } else {
      // Some of our child components need the well data, we dispatch the request here, in hopes
      // that the data will be available by the time those components render.
      this.$store.dispatch(FETCH_WELLS)
    }

    this.fetchFiles()
  }
}
</script>

<style lang="scss">
.slide-leave-active,
.slide-enter-active {
  transition: 1s;
}
.slide-enter {
  transform: translate(100%, 0);
}
.slide-leave-to {
  transform: translate(-100%, 0);
}
.bounce-enter-active {
  animation: bounce-in .5s;
}
.bounce-leave-active {
  animation: bounce-out .2s;
}
@keyframes bounce-in {
  0% {
    transform: scale(0);
  }
  50% {
    transform: scale(1.5);
  }
  100% {
    transform: scale(1);
  }
}
@keyframes bounce-out {
  100% {
    transform: scale(0)
  }
}
.input-width-small {
  max-width: 3rem;
}
.input-width-medium {
  max-width: 6rem;
}
.loader {
  border: 5px solid #f3f3f3;
  border-top: 5px solid #5b7b9c;
  border-radius: 50%;
  width: 30px;
  height: 30px;
  display: inline-block;
  text-align: center;
  vertical-align: middle;
  animation: spin 2s linear infinite;
}
@keyframes spin {
  0% { transform: rotate(0deg); }
  100% { transform: rotate(360deg); }
}
.notifyText {
  font-size: 18px;
  display: inline-block;
  text-align: center;
  vertical-align: middle;
  margin-left: 10px;
  padding-top: 3px;
}
.errorText {
  font-size: 18px;
}
</style><|MERGE_RESOLUTION|>--- conflicted
+++ resolved
@@ -14,31 +14,6 @@
 <template>
   <div class="card" v-if="userRoles.wells.edit || userRoles.submissions.edit">
     <div class="card-body">
-
-<<<<<<< HEAD
-=======
-      <!-- Form submission success message -->
-      <!--<b-modal-->
-        <!--v-model="formSubmitSuccess"-->
-        <!--hide-header-->
-        <!--hide-footer-->
-        <!--hide-header-close>-->
-        <!--<b-alert-->
-            <!--id="submissionSuccessAlert"-->
-            <!--:show="formSubmitSuccess"-->
-            <!--variant="success"-->
-            <!--class="mt-3">-->
-          <!--<i class="fa fa-2x fa-check-circle text-success mr-2 alert-icon" aria-hidden="true"></i>-->
-          <!--<div v-if="isStaffEdit" class="alert-message">-->
-            <!--Changes saved.-->
-          <!--</div>-->
-          <!--<div v-else class="alert-message">-->
-            <!--Your well record was successfully submitted.-->
-          <!--</div>-->
-        <!--</b-alert>-->
-      <!--</b-modal>-->
-
->>>>>>> 485c4cc2
       <!-- Document Uploading alerts -->
       <b-modal
         v-model="files_uploading"
@@ -58,52 +33,6 @@
         hide-footer
         hide-header-close><b-alert show v-if="!files_uploading && file_upload_success" variant="success" >Successfully uploaded all files</b-alert>
       </b-modal>
-<<<<<<< HEAD
-=======
-
-      <!-- Form saving message -->
-      <!--<b-modal-->
-        <!--v-model="formSubmitLoading"-->
-        <!--hide-header-->
-        <!--hide-footer-->
-        <!--hide-header-close>-->
-        <!--<b-container>-->
-          <!--<b-col>-->
-            <!--<b-row>-->
-              <!--<div class="loader"></div>-->
-              <!--<div class="alert-message">Saving...</div>-->
-            <!--</b-row>-->
-          <!--</b-col>-->
-        <!--</b-container>-->
-      <!--</b-modal>-->
-
-      <!-- Form submission error message -->
-        <!--<b-alert-->
-            <!--:show="formSubmitError"-->
-            <!--dismissible-->
-            <!--@dismissed="formSubmitError=false"-->
-            <!--variant="danger"-->
-            <!--class="mt-3">-->
-
-          <!--<i class="fa fa-2x fa-exclamation-circle text-danger mr-2 alert-icon" aria-hidden="true"></i>-->
-          <!--<div class="alert-message">-->
-            <!--<div v-if="isStaffEdit">-->
-              <!--Your changes were not saved.-->
-            <!--</div>-->
-            <!--<div v-else>-->
-              <!--Your well record was not submitted.-->
-            <!--</div>-->
-            <!--<span v-if="errors && errors.detail">-->
-              <!--{{ errors.detail }}-->
-            <!--</span>-->
-            <!--<div v-if="errors && errors != {}">-->
-              <!--<div v-for="(field, i) in Object.keys(errors)" :key="`submissionError${i}`">-->
-                <!--{{field | readable}} : <span v-for="(e, j) in errors[field]" :key="`submissionError${i}-${j}`">{{ e }}</span>-->
-              <!--</div>-->
-            <!--</div>-->
-          <!--</div>-->
-        <!--</b-alert>-->
->>>>>>> 485c4cc2
 
       <b-form @submit.prevent="confirmSubmit">
         <!-- if preview === true : Preview -->
