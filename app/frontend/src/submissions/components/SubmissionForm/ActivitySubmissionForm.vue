--- conflicted
+++ resolved
@@ -73,13 +73,12 @@
         :wellActivityType.sync="activityTypeInput"
       />
 
-<<<<<<< HEAD
     <submission-history
       v-if="showSection('submissionHistory')"
       id="submissionHistory"
       :isStaffEdit="isStaffEdit"
     ></submission-history>
-=======
+    
     <!-- Publication Status of well -->
     <publication-status class="my-5"
       v-if="showSection('wellPublicationStatus')"
@@ -91,7 +90,6 @@
       :saveDisabled="editSaveDisabled"
       v-on:save="$emit('submit_edit')"
     />
->>>>>>> dbd9e19d
 
     <!-- Type of well -->
     <well-type class="my-5"
