--- conflicted
+++ resolved
@@ -191,8 +191,7 @@
     return {}
   },
   methods: {
-<<<<<<< HEAD
-    disinfected_codes () {
+    disinfected_codes () { // make the unknown selection disabled for users
       this.codes.well_disinfected_codes.forEach((code, index, object) => {
         if (code.well_disinfected_code === 'Unknown') {
           if (!this.isStaffEdit) {
@@ -201,17 +200,6 @@
         }
       })
       return this.codes.well_disinfected_codes
-=======
-    disinfected_codes () { // make the unknown selection disabled for users
-      if (this.codes != null && this.codes.well_disinfected_codes != null) {
-        this.codes.well_disinfected_codes.forEach((code) => {
-          if (code.well_disinfected_code === 'Unknown') {
-            code['disabled'] = true
-          }
-        })
-        return this.codes.well_disinfected_codes
-      }
->>>>>>> c9f295f7
     }
   },
   computed: {
