pipeline {
  environment {

    APP_NAME = "gwells"
    REPOSITORY = 'https://www.github.com/bcgov/gwells.git'

    // TOOLS_PROJECT is where images are built
    TOOLS_PROJECT = "moe-gwells-tools"

    // DEV_PROJECT is the project where individual development environments are spun up
    // for example: a pull request PR-999 will result in gwells-dev-pr-999.pathfinder.gov.bc.ca
    DEV_PROJECT = "moe-gwells-dev"
    DEV_SUFFIX = "dev"

    // TEST_PROJECT contains the test deployment. The test image is a candidate for promotion to prod.
    TEST_PROJECT = "moe-gwells-test"
    TEST_SUFFIX = "test-sth"

    // PROD_PROJECT is the prod deployment.
    // New production images can be deployed by tagging an existing "test" image as "prod".
    PROD_PROJECT = "moe-gwells-test"
    PROD_SUFFIX= "prod-test-sth"

    // PR_NUM is the pull request number e.g. 'pr-4'
    PR_NUM = "${env.JOB_BASE_NAME}".toLowerCase()
  }
  agent any
  stages {

    // the Start Pipeline stage will process and apply OpenShift build templates which will create
    // buildconfigs and an imagestream for built images.
    // each pull request gets its own buildconfig but all new builds are pushed to a single imagestream,
    // to be tagged with the pull request number.
    // e.g.:  gwells-app:pr-999
    stage('Start pipeline') {
      steps {
        script {
          abortAllPreviousBuildInProgress(currentBuild)
          openshift.withCluster() {
            openshift.withProject(TOOLS_PROJECT) {
              // create a new build config if one does not already exist
              echo "Applying build configuration..."
              def buildtemplate = openshift.process("-f",
                "openshift/backend.bc.json",
                "NAME_SUFFIX=-${DEV_SUFFIX}-${PR_NUM}",
                "ENV_NAME=${DEV_SUFFIX}",
                "APP_IMAGE_TAG=${PR_NUM}",
                "SOURCE_REPOSITORY_URL=${REPOSITORY}",
                "SOURCE_REPOSITORY_REF=pull/${CHANGE_ID}/head"
              )

              // database build/imagestream template
              def dbtemplate = openshift.process("-f",
                "openshift/postgresql.bc.json",
                "NAME_SUFFIX=-${DEV_SUFFIX}-${PR_NUM}",
                "ENV_NAME=${DEV_SUFFIX}"
              )

              // apply the template objects to create and/or modify objects in the dev environment
              openshift.apply(buildtemplate)
              openshift.apply(dbtemplate)
              
            }
          }
        }
      }
    }

    // the Build stage runs unit tests and builds files. an image will be outputted to the app's imagestream
    // builds use the source to image strategy. See /app/.s2i/assemble for image build script
    stage('Build (with tests)') {
      steps {
        script {
          openshift.withCluster() {
            openshift.withProject(TOOLS_PROJECT) {
              echo "Running unit tests and building images..."
              echo "This may take several minutes. Logs are not forwarded to Jenkins by default (at this time)."
              echo "Additional logs can be found by monitoring builds in ${TOOLS_PROJECT}"

              def appBuild = openshift.selector("bc", "${APP_NAME}-${DEV_SUFFIX}-${PR_NUM}")
              // temporarily set ENABLE_DATA_ENTRY=True during testing because False currently leads to a failing unit test
              appBuild.startBuild("--wait", "--env=ENABLE_DATA_ENTRY=True").logs("-f")
            }
          }
        }
      }
    }


    // the Deploy to Dev stage creates a new dev environment for the pull request (if necessary), tags the newly built
    // application image into that environment, and monitors the newest deployment for pods/containers to 
    // report back as ready.
    stage('Deploy to dev') {
      steps {
        script {
          openshift.withCluster() {
            openshift.withProject(DEV_PROJECT) {     

              // process templates. deployTemplate and deployDBTemplate will contain sets of model specs
              echo "Processing deployment config for pull request ${PR_NUM}"
              def deployTemplate = openshift.process("-f",
                "openshift/backend.dc.json",
                "NAME_SUFFIX=-${DEV_SUFFIX}-${PR_NUM}",
                "BUILD_ENV_NAME=${DEV_SUFFIX}",
                "ENV_NAME=${DEV_SUFFIX}",
                "HOST=${APP_NAME}-${DEV_SUFFIX}-${PR_NUM}.pathfinder.gov.bc.ca",
              )

              def deployDBTemplate = openshift.process("-f",
                "openshift/postgresql.dc.json",
                "LABEL_APPVER=-${DEV_SUFFIX}-${PR_NUM}",
                "DATABASE_SERVICE_NAME=gwells-pgsql-${DEV_SUFFIX}-${PR_NUM}",
                "IMAGE_STREAM_NAMESPACE=''",
                "IMAGE_STREAM_NAME=gwells-postgresql-${DEV_SUFFIX}-${PR_NUM}",
                "IMAGE_STREAM_VERSION=${DEV_SUFFIX}",
                "POSTGRESQL_DATABASE=gwells",
                "VOLUME_CAPACITY=1Gi"
              )

              // some objects need to be copied from a base secret or configmap
              // these objects have an annotation "as-copy-of" in their object spec (e.g. an object in backend.dc.json)
              echo "Creating configmaps and secrets objects"
              List newObjectCopies = []

              for (o in (deployTemplate + deployDBTemplate)) {

                // only perform this operation on objects with 'as-copy-of'
                def sourceName = o.metadata && o.metadata.annotations && o.metadata.annotations['as-copy-of']
                if (sourceName && sourceName.length() > 0) {
                  def selector = openshift.selector("${o.kind}/${sourceName}")
                  if (selector.count() == 1) {

                    // create a copy of the object and add it to the new list of objects to be applied
                    Map copiedModel = selector.object(exportable:true)
                    copiedModel.metadata.name = o.metadata.name
                    echo "Copying ${o.kind} ${o.metadata.name}"
                    newObjectCopies.add(copiedModel)
                  }
                }
              }


              echo "Applying deployment config for pull request ${PR_NUM} on ${DEV_PROJECT}"

              // apply the templates, which will create new objects or modify existing ones as necessary.
              // the copies of base objects (secrets, configmaps) are also applied.
              openshift.apply(deployTemplate).label(['app':"gwells-${DEV_SUFFIX}-${PR_NUM}", 'app-name':"${APP_NAME}", 'env-name':"${DEV_SUFFIX}"], "--overwrite")
              openshift.apply(deployDBTemplate).label(['app':"gwells-${DEV_SUFFIX}-${PR_NUM}", 'app-name':"${APP_NAME}", 'env-name':"${DEV_SUFFIX}"], "--overwrite")
              openshift.apply(newObjectCopies).label(['app':"gwells-${DEV_SUFFIX}-${PR_NUM}", 'app-name':"${APP_NAME}", 'env-name':"${DEV_SUFFIX}"], "--overwrite")
              echo "Successfully applied deployment configs for ${PR_NUM}"

              // promote the newly built image to DEV
              echo "Tagging new image to DEV imagestream."
              openshift.tag("${TOOLS_PROJECT}/gwells-application:${PR_NUM}", "${DEV_PROJECT}/gwells-${DEV_SUFFIX}-${PR_NUM}:dev")  // todo: clean up labels/tags
              openshift.tag("${TOOLS_PROJECT}/gwells-postgresql:dev", "${DEV_PROJECT}/gwells-postgresql-${DEV_SUFFIX}-${PR_NUM}:dev")  // todo: clean up labels/tags
          
              // monitor the deployment status and wait until deployment is successful
              echo "Waiting for deployment to dev..."
              def newVersion = openshift.selector("dc", "${APP_NAME}-${DEV_SUFFIX}-${PR_NUM}").object().status.latestVersion
              def pods = openshift.selector('pod', [deployment: "${APP_NAME}-${DEV_SUFFIX}-${PR_NUM}-${newVersion}"])

              // wait until each container in this deployment's pod reports as ready
              pods.untilEach(1) {
                return it.object().status.containerStatuses.every {
                  it.ready
                }
              }
              echo "Deployment successful!"
              echo "Loading fixtures"
              def firstPod = pods.objects()[0].metadata.name
              openshift.exec(firstPod, "--", "bash -c '\
                cd /opt/app-root/src/backend; \
                python manage.py loaddata \
                  gwells-codetables.json \
                  wellsearch-codetables.json \
                  registries-codetables.json \
                  registries.json \
                  aquifers.json \
                  wellsearch.json.gz; \
                python manage.py createinitialrevisions'")

            }
          }
        }
      }
    }

    stage('API Tests') {
      steps {
        script {
          podTemplate(
                label: "nodejs-${APP_NAME}-${DEV_SUFFIX}-${PR_NUM}",
                name: "nodejs-${APP_NAME}-${DEV_SUFFIX}-${PR_NUM}",
                serviceAccount: 'jenkins',
                cloud: 'openshift',
                containers: [
                    containerTemplate(
                        name: 'jnlp',
                        image: 'registry.access.redhat.com/openshift3/jenkins-agent-nodejs-8-rhel7',
                        resourceRequestCpu: '800m',
                        resourceLimitCpu: '800m',
                        resourceRequestMemory: '1Gi',
                        resourceLimitMemory: '1Gi',
                        workingDir: '/tmp',
                        command: '',
                        args: '${computer.jnlpmac} ${computer.name}',
                        envVars: [
                            secretEnvVar(
                                key: 'GWELLS_API_TEST_USER',
                                secretName: 'apitest-secrets',
                                secretKey: 'username'
                            ),
                            secretEnvVar(
                                key: 'GWELLS_API_TEST_PASSWORD',
                                secretName: 'apitest-secrets',
                                secretKey: 'password'
                            ),
                            secretEnvVar(
                                key: 'GWELLS_API_TEST_AUTH_SERVER',
                                secretName: 'apitest-secrets',
                                secretKey: 'auth_server'
                            ),
                            secretEnvVar(
                                key: 'GWELLS_API_TEST_CLIENT_ID',
                                secretName: 'apitest-secrets',
                                secretKey: 'client_id'
                            ),
                            secretEnvVar(
                                key: 'GWELLS_API_TEST_CLIENT_SECRET',
                                secretName: 'apitest-secrets',
                                secretKey: 'client_secret'
                            )
                        ]
                    )
                ]
            ) {
<<<<<<< HEAD
                node("nodejs-${APP_NAME}-${DEV_SUFFIX}-${PR_NUM}") {
=======
                node("zap-${context.uuid}") {
                    //the checkout is mandatory
                    echo "checking out source"
                    echo "Build: ${BUILD_ID}"
                    checkout scm
                    dir('zap') {
                        waitUntil {
                            sleep 5
                            return isDeployed
                        }
                        def retVal = sh (
                            script: """
                                set -eux
                                ./runzap.sh
                            """
                        )
                        publishHTML(
                            target: [
                                allowMissing: false,
                                alwaysLinkToLastBuild: false,
                                keepAll: true,
                                reportDir: '/zap/wrk',
                                reportFiles: 'index.html',
                                reportName: 'ZAP Full Scan',
                                reportTitles: 'ZAP Full Scan'
                            ]
                        )
                        echo "Return value is: ${retVal}"
                    }
                } //end node
            } //end podTemplate
        } //end stage
    }, //end branch
    "Functional Tests":{
        waitUntil {
            sleep 5
            return isDeployed
        }
        _stage('Functional Tests', context){
            String baseURL = context.deployments['dev'].environmentUrl.substring(
                0,
                context.deployments['dev'].environmentUrl.indexOf('/', 8) + 1
            )
            podTemplate(
                label: "bddstack-${context.uuid}",
                name: "bddstack-${context.uuid}",
                serviceAccount: 'jenkins',
                cloud: 'openshift',
                containers: [
                  containerTemplate(
                     name: 'jnlp',
                     image: 'docker-registry.default.svc:5000/openshift/jenkins-slave-bddstack',
                     resourceRequestCpu: '800m',
                     resourceLimitCpu: '800m',
                     resourceRequestMemory: '3Gi',
                     resourceLimitMemory: '3Gi',
                     workingDir: '/home/jenkins',
                     command: '',
                     args: '${computer.jnlpmac} ${computer.name}',
                     envVars: [
                        envVar(key:'BASEURL', value: baseURL),
                        envVar(key:'GRADLE_USER_HOME', value: '/var/cache/artifacts/gradle'),
                        secretEnvVar(
                            key:'GWELLS_USERNAME',
                            secretName: 'functional-tests-secrets',
                            secretKey: 'username'
                        ),
                        secretEnvVar(
                            key:'GWELLS_VIEWER_USERNAME',
                            secretName: 'functional-tests-secrets',
                            secretKey: 'gwells_viewer_username'
                        ),
                        secretEnvVar(
                            key:'GWELLS_SUBMISSION_USERNAME',
                            secretName: 'functional-tests-secrets',
                            secretKey: 'gwells_submission_username'
                        ),
                        secretEnvVar(
                            key:'GWELLS_REGISTRY_USERNAME',
                            secretName: 'functional-tests-secrets',
                            secretKey: 'gwells_registry_username'
                        ),
                        secretEnvVar(
                           key:'GWELLS_PASSWORD',
                           secretName: 'functional-tests-secrets',
                           secretKey: 'password'
                        )
                     ]
                  )
                ],
                volumes: [
                    persistentVolumeClaim(
                        mountPath: '/var/cache/artifacts',
                        claimName: 'cache',
                        readOnly: false
                    )
                ]
            ){
                node("bddstack-${context.uuid}") {
                    echo "Build: ${BUILD_ID}"
                    echo "baseURL: ${baseURL}"
>>>>>>> 1d5dc5c5
                    checkout scm
                    dir('api-tests') {
                        sh 'npm install -g newman'
                        String BASEURL = "https://${APP_NAME}-${DEV_SUFFIX}-${PR_NUM}.pathfinder.gov.bc.ca/gwells"
                        try {
                            sh """
                                newman run ./registries_api_tests.json \
                                    --global-var test_user=\$GWELLS_API_TEST_USER \
                                    --global-var test_password=\$GWELLS_API_TEST_PASSWORD \
                                    --global-var base_url=${BASEURL} \
                                    --global-var auth_server=\$GWELLS_API_TEST_AUTH_SERVER \
                                    --global-var client_id=\$GWELLS_API_TEST_CLIENT_ID \
                                    --global-var client_secret=\$GWELLS_API_TEST_CLIENT_SECRET \
                                    -r cli,junit,html
                                newman run ./wells_api_tests.json \
                                    --global-var test_user=\$GWELLS_API_TEST_USER \
                                    --global-var test_password=\$GWELLS_API_TEST_PASSWORD \
                                    --global-var base_url=${BASEURL} \
                                    --global-var auth_server=\$GWELLS_API_TEST_AUTH_SERVER \
                                    --global-var client_id=\$GWELLS_API_TEST_CLIENT_ID \
                                    --global-var client_secret=\$GWELLS_API_TEST_CLIENT_SECRET \
                                    -r cli,junit,html
                                newman run ./submissions_api_tests.json \
                                    --global-var test_user=\$GWELLS_API_TEST_USER \
                                    --global-var test_password=\$GWELLS_API_TEST_PASSWORD \
                                    --global-var base_url=${BASEURL} \
                                    --global-var auth_server=\$GWELLS_API_TEST_AUTH_SERVER \
                                    --global-var client_id=\$GWELLS_API_TEST_CLIENT_ID \
                                    --global-var client_secret=\$GWELLS_API_TEST_CLIENT_SECRET \
                                    -r cli,junit,html
                                newman run ./aquifers_api_tests.json \
                                    --global-var test_user=\$GWELLS_API_TEST_USER \
                                    --global-var test_password=\$GWELLS_API_TEST_PASSWORD \
                                    --global-var base_url=${BASEURL} \
                                    --global-var auth_server=\$GWELLS_API_TEST_AUTH_SERVER \
                                    --global-var client_id=\$GWELLS_API_TEST_CLIENT_ID \
                                    --global-var client_secret=\$GWELLS_API_TEST_CLIENT_SECRET \
                                    -r cli,junit,html
                            """
                        } finally {
                          junit 'newman/*.xml'
                          publishHTML (
                              target: [
                                  allowMissing: false,
                                  alwaysLinkToLastBuild: false,
                                  keepAll: true,
                                  reportDir: 'newman',
                                  reportFiles: 'newman*.html',
                                  reportName: "API Test Report"
                              ]
                          )
                          stash includes: 'newman/*.xml', name: 'api-tests'
                        }
                    }
                }
            }
        }
      }
    }

    // the Promote to Test stage allows approving the tagging of the newly built image into the test environment,
    // which will trigger an automatic deployment of that image.
    // The deployment configs in the openshift folder are applied first in case there are any changes to the templates.
    // this stage should only occur when the pull request is being made against the master branch.
    stage('Deploy image to TEST') {
      when {
        expression { env.CHANGE_TARGET == 'master' || true }  // NOTE: temporarily set to always run while developing pipeline
      }
      steps {
        script {
          openshift.withCluster() {
            openshift.withProject(TEST_PROJECT) {
              input "Deploy to test?"

              echo "Updating test deployment..."
              def deployTemplate = openshift.process("-f",
                "openshift/backend.dc.json",
                "NAME_SUFFIX=-${TEST_SUFFIX}",
                "BUILD_ENV_NAME=${TEST_SUFFIX}",
                "ENV_NAME=${TEST_SUFFIX}",
                "HOST=${APP_NAME}-${TEST_SUFFIX}.pathfinder.gov.bc.ca",
              )

              def deployDBTemplate = openshift.process("-f",
                "openshift/postgresql.dc.json",
                "LABEL_APPVER=-${TEST_SUFFIX}",
                "DATABASE_SERVICE_NAME=gwells-pgsql-${TEST_SUFFIX}",
                "IMAGE_STREAM_NAMESPACE=''",
                "IMAGE_STREAM_NAME=gwells-postgresql-${TEST_SUFFIX}",
                "IMAGE_STREAM_VERSION=${TEST_SUFFIX}",
                "POSTGRESQL_DATABASE=gwells",
                "VOLUME_CAPACITY=1Gi"
              )

              // some objects need to be copied from a base secret or configmap
              // these objects have an annotation "as-copy-of" in their object spec (e.g. an object in backend.dc.json)
              echo "Creating configmaps and secrets objects"
              List newObjectCopies = []

              for (o in (deployTemplate + deployDBTemplate)) {

                // only perform this operation on objects with 'as-copy-of'
                def sourceName = o.metadata && o.metadata.annotations && o.metadata.annotations['as-copy-of']
                if (sourceName && sourceName.length() > 0) {
                  def selector = openshift.selector("${o.kind}/${sourceName}")
                  if (selector.count() == 1) {

                    // create a copy of the object and add it to the new list of objects to be applied
                    Map copiedModel = selector.object(exportable:true)
                    copiedModel.metadata.name = o.metadata.name
                    echo "Copying ${o.kind} ${o.metadata.name}"
                    newObjectCopies.add(copiedModel)
                  }
                }
              }

              // apply the templates, which will create new objects or modify existing ones as necessary.
              // the copies of base objects (secrets, configmaps) are also applied.
              echo "Applying deployment config for pull request ${PR_NUM} on ${TEST_PROJECT}"

              openshift.apply(deployTemplate).label(['app':"gwells-${TEST_SUFFIX}", 'app-name':"${APP_NAME}", 'env-name':"${TEST_SUFFIX}"], "--overwrite")
              openshift.apply(deployDBTemplate).label(['app':"gwells-${TEST_SUFFIX}", 'app-name':"${APP_NAME}", 'env-name':"${TEST_SUFFIX}"], "--overwrite")
              openshift.apply(newObjectCopies).label(['app':"gwells-${TEST_SUFFIX}", 'app-name':"${APP_NAME}", 'env-name':"${TEST_SUFFIX}"], "--overwrite")
              echo "Successfully applied TEST deployment config"

              // promote the newly built image to DEV
              echo "Tagging new image to TEST imagestream."

              // Application/database images are tagged in the tools imagestream as the new test/prod image
              openshift.tag("${TOOLS_PROJECT}/gwells-application:${PR_NUM}", "${TOOLS_PROJECT}/gwells-application:${TEST_SUFFIX}")  // todo: clean up labels/tags
              openshift.tag("${TOOLS_PROJECT}/gwells-postgresql:dev", "${TOOLS_PROJECT}/gwells-postgresql:${TEST_SUFFIX}")

              // Images are then tagged into the target environment namespace (test or prod)
              openshift.tag("${TOOLS_PROJECT}/gwells-application:${TEST_SUFFIX}", "${TEST_PROJECT}/gwells-${TEST_SUFFIX}:${TEST_SUFFIX}")  // todo: clean up labels/tags
              openshift.tag("${TOOLS_PROJECT}/gwells-postgresql:${TEST_SUFFIX}", "${TEST_PROJECT}/gwells-postgresql-${TEST_SUFFIX}:${TEST_SUFFIX}")  // todo: clean up labels/tags

              // Clean up development tags (e.g. PR-999) with the flag -d
              // this will allow old images that were not promoted to TEST/PROD to be cleaned up
              openshift.tag("${TOOLS_PROJECT}/gwells-application:${PR_NUM}", "-d")

              // monitor the deployment status and wait until deployment is successful
              echo "Waiting for deployment to TEST..."
              def newVersion = openshift.selector("dc", "gwells-${TEST_SUFFIX}").object().status.latestVersion
              def pods = openshift.selector('pod', [deployment: "gwells-${TEST_SUFFIX}-${newVersion}"])

              // wait until at least one pod reports as ready
              pods.untilEach(1) {
                return it.object().status.containerStatuses.every {
                  it.ready
                }
              }

              echo "TEST deployment successful."

              echo "Loading fixtures"
              def firstPod = pods.objects()[0].metadata.name
              openshift.exec(firstPod, "--", "bash -c '\
                cd /opt/app-root/src/backend; \
                python manage.py loaddata \
                  gwells-codetables.json \
                  wellsearch-codetables.json \
                  registries-codetables.json \
                  registries.json \
                  aquifers.json \
                  wellsearch.json.gz; \
                python manage.py createinitialrevisions'")
            }
          }
        }
      }
    }

    stage('API Tests against TEST') {
      when {
        expression { env.CHANGE_TARGET == 'master' || true }  // NOTE: temporarily set to always run while developing pipeline
      }
      steps {
        script {
          podTemplate(
                label: "nodejs-${APP_NAME}-${DEV_SUFFIX}-${PR_NUM}-${env.CHANGE_ID}",
                name: "nodejs-${APP_NAME}-${DEV_SUFFIX}-${PR_NUM}-${env.CHANGE_ID}",
                serviceAccount: 'jenkins',
                cloud: 'openshift',
                containers: [
                    containerTemplate(
                        name: 'jnlp',
                        image: 'registry.access.redhat.com/openshift3/jenkins-agent-nodejs-8-rhel7',
                        resourceRequestCpu: '800m',
                        resourceLimitCpu: '800m',
                        resourceRequestMemory: '1Gi',
                        resourceLimitMemory: '1Gi',
                        workingDir: '/tmp',
                        command: '',
                        args: '${computer.jnlpmac} ${computer.name}',
                        envVars: [
                            secretEnvVar(
                                key: 'GWELLS_API_TEST_USER',
                                secretName: 'apitest-secrets',
                                secretKey: 'username'
                            ),
                            secretEnvVar(
                                key: 'GWELLS_API_TEST_PASSWORD',
                                secretName: 'apitest-secrets',
                                secretKey: 'password'
                            ),
                            secretEnvVar(
                                key: 'GWELLS_API_TEST_AUTH_SERVER',
                                secretName: 'apitest-secrets',
                                secretKey: 'auth_server'
                            ),
                            secretEnvVar(
                                key: 'GWELLS_API_TEST_CLIENT_ID',
                                secretName: 'apitest-secrets',
                                secretKey: 'client_id'
                            ),
                            secretEnvVar(
                                key: 'GWELLS_API_TEST_CLIENT_SECRET',
                                secretName: 'apitest-secrets',
                                secretKey: 'client_secret'
                            )
                        ]
                    )
                ]
            ) {
                node("nodejs-${APP_NAME}-${DEV_SUFFIX}-${PR_NUM}-${env.CHANGE_ID}") {
                    checkout scm
                    dir('api-tests') {
                        sh 'npm install -g newman'
                        String BASEURL = "https://gwells-${TEST_SUFFIX}.pathfinder.gov.bc.ca/gwells"
                        try {
                            sh """
                                newman run ./registries_api_tests.json \
                                    --global-var test_user=\$GWELLS_API_TEST_USER \
                                    --global-var test_password=\$GWELLS_API_TEST_PASSWORD \
                                    --global-var base_url=${BASEURL} \
                                    --global-var auth_server=\$GWELLS_API_TEST_AUTH_SERVER \
                                    --global-var client_id=\$GWELLS_API_TEST_CLIENT_ID \
                                    --global-var client_secret=\$GWELLS_API_TEST_CLIENT_SECRET \
                                    -r cli,junit,html
                                newman run ./wells_api_tests.json \
                                    --global-var test_user=\$GWELLS_API_TEST_USER \
                                    --global-var test_password=\$GWELLS_API_TEST_PASSWORD \
                                    --global-var base_url=${BASEURL} \
                                    --global-var auth_server=\$GWELLS_API_TEST_AUTH_SERVER \
                                    --global-var client_id=\$GWELLS_API_TEST_CLIENT_ID \
                                    --global-var client_secret=\$GWELLS_API_TEST_CLIENT_SECRET \
                                    -r cli,junit,html
                                newman run ./submissions_api_tests.json \
                                    --global-var test_user=\$GWELLS_API_TEST_USER \
                                    --global-var test_password=\$GWELLS_API_TEST_PASSWORD \
                                    --global-var base_url=${BASEURL} \
                                    --global-var auth_server=\$GWELLS_API_TEST_AUTH_SERVER \
                                    --global-var client_id=\$GWELLS_API_TEST_CLIENT_ID \
                                    --global-var client_secret=\$GWELLS_API_TEST_CLIENT_SECRET \
                                    -r cli,junit,html
                                newman run ./aquifers_api_tests.json \
                                    --global-var test_user=\$GWELLS_API_TEST_USER \
                                    --global-var test_password=\$GWELLS_API_TEST_PASSWORD \
                                    --global-var base_url=${BASEURL} \
                                    --global-var auth_server=\$GWELLS_API_TEST_AUTH_SERVER \
                                    --global-var client_id=\$GWELLS_API_TEST_CLIENT_ID \
                                    --global-var client_secret=\$GWELLS_API_TEST_CLIENT_SECRET \
                                    -r cli,junit,html
                            """
                        } finally {
                          junit 'newman/*.xml'
                          publishHTML (
                              target: [
                                  allowMissing: false,
                                  alwaysLinkToLastBuild: false,
                                  keepAll: true,
                                  reportDir: 'newman',
                                  reportFiles: 'newman*.html',
                                  reportName: "API Test Report"
                              ]
                          )
                          stash includes: 'newman/*.xml', name: 'api-tests'
                        }
                    }
<<<<<<< HEAD
=======
                    dir('sonar-runner') {
                        unstash 'coverage'
                        sh script:
                            """
                                ./gradlew -q dependencies
                                ./gradlew sonarqube -Dsonar.host.url=${SONARQUBE_URL} -Dsonar.verbose=true \
                                    --stacktrace --info  -Dsonar.sources=..
                            """,
                            returnStdout: true
                    }
                } //end node
            } //end podTemplate
        } //end stage
    } //end branch
) //end parallel


/* Continuous Deployment (CD)
   For PRs to the master branch, reserved for release branches and hotfixes
   Iterates through DEV (skipped), TEST and PROD environments
    - [prompt/stop]
      || deployment to persistent TEST environment (sets isDeployed=true)
      || smoke tests (executes on isDeployed)
    - [prompt/stop]
      - deployment to persistent PROD environment
      - GitHub tasks (merge, close PR, deleteproduction branch)
*/
for(String envKeyName: context.env.keySet() as String[]){
    String stageDeployName=envKeyName.toUpperCase()

    if (!"DEV".equalsIgnoreCase(stageDeployName) && "master".equalsIgnoreCase(env.CHANGE_TARGET)) {
        _stage("Approve - ${stageDeployName}", context) {
            node('master') {
                new OpenShiftHelper().waitUntilEnvironmentIsReady(this, context, envKeyName)
            }
            def inputResponse = null;
            try{
                inputResponse = input(
                    id: "deploy_${stageDeployName.toLowerCase()}",
                    message: "Deploy to ${stageDeployName}?",
                    ok: 'Approve',
                    submitterParameter: 'approved_by'
                )
            }catch(ex){
                error "Pipeline has been aborted. - ${ex}"
            }
            GitHubHelper.getPullRequest(this).comment(
                "User '${inputResponse}' has approved deployment to '${stageDeployName}'"
            )
        }

        isDeployed = false
        parallel (
            "Deploy - ${stageDeployName}": {
                _stage("Deploy - ${stageDeployName}", context) {
                    node('master') {
                        new OpenShiftHelper().deploy(this, context, envKeyName)
                        isDeployed = true

                        String DEST = "${stageDeployName}".toLowerCase()
                        echo "DEST = ${DEST}"
                        echo "Running tag workaround"
                        sh """
                            oc -n moe-gwells-${DEST} get istag/gwells-${DEST}:${DEST} -o 'jsonpath={.image.metadata.name}' | xargs -I {} oc -n moe-gwells-${DEST} import-image gwells-${DEST}:backup --from=docker-registry.default.svc:5000/moe-gwells-${DEST}/gwells-${DEST}:gwells-${DEST}@{} --insecure=true --confirm=true
                            oc -n moe-gwells-${DEST} get istag/gwells-${DEST}:${DEST} -o 'jsonpath={.image.metadata.name}' | xargs -I {} oc -n moe-gwells-${DEST} import-image gwells-${DEST}:tmp --from=docker-registry.default.svc:5000/moe-gwells-${DEST}/gwells-${DEST}:gwells-${DEST}@{} --insecure=true --confirm=true
                            oc -n moe-gwells-${DEST} get istag/gwells-${DEST}:${DEST} -o 'jsonpath={.image.metadata.name}' | xargs -I {} oc -n moe-gwells-${DEST} tag 'gwells-${DEST}@{}' gwells-${DEST}:${DEST}
                            oc -n moe-gwells-${DEST} delete istag/gwells-${DEST}:backup
                        """
                    }
                }
            },
            "Smoke Test - ${stageDeployName}": {
                waitUntil {
                    sleep 5
                    return isDeployed
>>>>>>> 1d5dc5c5
                }
            }
        }
      }
    }
  }
}

<|MERGE_RESOLUTION|>--- conflicted
+++ resolved
@@ -59,7 +59,7 @@
               // apply the template objects to create and/or modify objects in the dev environment
               openshift.apply(buildtemplate)
               openshift.apply(dbtemplate)
-              
+
             }
           }
         }
@@ -88,13 +88,13 @@
 
 
     // the Deploy to Dev stage creates a new dev environment for the pull request (if necessary), tags the newly built
-    // application image into that environment, and monitors the newest deployment for pods/containers to 
+    // application image into that environment, and monitors the newest deployment for pods/containers to
     // report back as ready.
     stage('Deploy to dev') {
       steps {
         script {
           openshift.withCluster() {
-            openshift.withProject(DEV_PROJECT) {     
+            openshift.withProject(DEV_PROJECT) {
 
               // process templates. deployTemplate and deployDBTemplate will contain sets of model specs
               echo "Processing deployment config for pull request ${PR_NUM}"
@@ -153,7 +153,7 @@
               echo "Tagging new image to DEV imagestream."
               openshift.tag("${TOOLS_PROJECT}/gwells-application:${PR_NUM}", "${DEV_PROJECT}/gwells-${DEV_SUFFIX}-${PR_NUM}:dev")  // todo: clean up labels/tags
               openshift.tag("${TOOLS_PROJECT}/gwells-postgresql:dev", "${DEV_PROJECT}/gwells-postgresql-${DEV_SUFFIX}-${PR_NUM}:dev")  // todo: clean up labels/tags
-          
+
               // monitor the deployment status and wait until deployment is successful
               echo "Waiting for deployment to dev..."
               def newVersion = openshift.selector("dc", "${APP_NAME}-${DEV_SUFFIX}-${PR_NUM}").object().status.latestVersion
@@ -234,111 +234,7 @@
                     )
                 ]
             ) {
-<<<<<<< HEAD
                 node("nodejs-${APP_NAME}-${DEV_SUFFIX}-${PR_NUM}") {
-=======
-                node("zap-${context.uuid}") {
-                    //the checkout is mandatory
-                    echo "checking out source"
-                    echo "Build: ${BUILD_ID}"
-                    checkout scm
-                    dir('zap') {
-                        waitUntil {
-                            sleep 5
-                            return isDeployed
-                        }
-                        def retVal = sh (
-                            script: """
-                                set -eux
-                                ./runzap.sh
-                            """
-                        )
-                        publishHTML(
-                            target: [
-                                allowMissing: false,
-                                alwaysLinkToLastBuild: false,
-                                keepAll: true,
-                                reportDir: '/zap/wrk',
-                                reportFiles: 'index.html',
-                                reportName: 'ZAP Full Scan',
-                                reportTitles: 'ZAP Full Scan'
-                            ]
-                        )
-                        echo "Return value is: ${retVal}"
-                    }
-                } //end node
-            } //end podTemplate
-        } //end stage
-    }, //end branch
-    "Functional Tests":{
-        waitUntil {
-            sleep 5
-            return isDeployed
-        }
-        _stage('Functional Tests', context){
-            String baseURL = context.deployments['dev'].environmentUrl.substring(
-                0,
-                context.deployments['dev'].environmentUrl.indexOf('/', 8) + 1
-            )
-            podTemplate(
-                label: "bddstack-${context.uuid}",
-                name: "bddstack-${context.uuid}",
-                serviceAccount: 'jenkins',
-                cloud: 'openshift',
-                containers: [
-                  containerTemplate(
-                     name: 'jnlp',
-                     image: 'docker-registry.default.svc:5000/openshift/jenkins-slave-bddstack',
-                     resourceRequestCpu: '800m',
-                     resourceLimitCpu: '800m',
-                     resourceRequestMemory: '3Gi',
-                     resourceLimitMemory: '3Gi',
-                     workingDir: '/home/jenkins',
-                     command: '',
-                     args: '${computer.jnlpmac} ${computer.name}',
-                     envVars: [
-                        envVar(key:'BASEURL', value: baseURL),
-                        envVar(key:'GRADLE_USER_HOME', value: '/var/cache/artifacts/gradle'),
-                        secretEnvVar(
-                            key:'GWELLS_USERNAME',
-                            secretName: 'functional-tests-secrets',
-                            secretKey: 'username'
-                        ),
-                        secretEnvVar(
-                            key:'GWELLS_VIEWER_USERNAME',
-                            secretName: 'functional-tests-secrets',
-                            secretKey: 'gwells_viewer_username'
-                        ),
-                        secretEnvVar(
-                            key:'GWELLS_SUBMISSION_USERNAME',
-                            secretName: 'functional-tests-secrets',
-                            secretKey: 'gwells_submission_username'
-                        ),
-                        secretEnvVar(
-                            key:'GWELLS_REGISTRY_USERNAME',
-                            secretName: 'functional-tests-secrets',
-                            secretKey: 'gwells_registry_username'
-                        ),
-                        secretEnvVar(
-                           key:'GWELLS_PASSWORD',
-                           secretName: 'functional-tests-secrets',
-                           secretKey: 'password'
-                        )
-                     ]
-                  )
-                ],
-                volumes: [
-                    persistentVolumeClaim(
-                        mountPath: '/var/cache/artifacts',
-                        claimName: 'cache',
-                        readOnly: false
-                    )
-                ]
-            ){
-                node("bddstack-${context.uuid}") {
-                    echo "Build: ${BUILD_ID}"
-                    echo "baseURL: ${baseURL}"
->>>>>>> 1d5dc5c5
                     checkout scm
                     dir('api-tests') {
                         sh 'npm install -g newman'
@@ -618,89 +514,10 @@
                           stash includes: 'newman/*.xml', name: 'api-tests'
                         }
                     }
-<<<<<<< HEAD
-=======
-                    dir('sonar-runner') {
-                        unstash 'coverage'
-                        sh script:
-                            """
-                                ./gradlew -q dependencies
-                                ./gradlew sonarqube -Dsonar.host.url=${SONARQUBE_URL} -Dsonar.verbose=true \
-                                    --stacktrace --info  -Dsonar.sources=..
-                            """,
-                            returnStdout: true
-                    }
-                } //end node
-            } //end podTemplate
-        } //end stage
-    } //end branch
-) //end parallel
-
-
-/* Continuous Deployment (CD)
-   For PRs to the master branch, reserved for release branches and hotfixes
-   Iterates through DEV (skipped), TEST and PROD environments
-    - [prompt/stop]
-      || deployment to persistent TEST environment (sets isDeployed=true)
-      || smoke tests (executes on isDeployed)
-    - [prompt/stop]
-      - deployment to persistent PROD environment
-      - GitHub tasks (merge, close PR, deleteproduction branch)
-*/
-for(String envKeyName: context.env.keySet() as String[]){
-    String stageDeployName=envKeyName.toUpperCase()
-
-    if (!"DEV".equalsIgnoreCase(stageDeployName) && "master".equalsIgnoreCase(env.CHANGE_TARGET)) {
-        _stage("Approve - ${stageDeployName}", context) {
-            node('master') {
-                new OpenShiftHelper().waitUntilEnvironmentIsReady(this, context, envKeyName)
-            }
-            def inputResponse = null;
-            try{
-                inputResponse = input(
-                    id: "deploy_${stageDeployName.toLowerCase()}",
-                    message: "Deploy to ${stageDeployName}?",
-                    ok: 'Approve',
-                    submitterParameter: 'approved_by'
-                )
-            }catch(ex){
-                error "Pipeline has been aborted. - ${ex}"
-            }
-            GitHubHelper.getPullRequest(this).comment(
-                "User '${inputResponse}' has approved deployment to '${stageDeployName}'"
-            )
-        }
-
-        isDeployed = false
-        parallel (
-            "Deploy - ${stageDeployName}": {
-                _stage("Deploy - ${stageDeployName}", context) {
-                    node('master') {
-                        new OpenShiftHelper().deploy(this, context, envKeyName)
-                        isDeployed = true
-
-                        String DEST = "${stageDeployName}".toLowerCase()
-                        echo "DEST = ${DEST}"
-                        echo "Running tag workaround"
-                        sh """
-                            oc -n moe-gwells-${DEST} get istag/gwells-${DEST}:${DEST} -o 'jsonpath={.image.metadata.name}' | xargs -I {} oc -n moe-gwells-${DEST} import-image gwells-${DEST}:backup --from=docker-registry.default.svc:5000/moe-gwells-${DEST}/gwells-${DEST}:gwells-${DEST}@{} --insecure=true --confirm=true
-                            oc -n moe-gwells-${DEST} get istag/gwells-${DEST}:${DEST} -o 'jsonpath={.image.metadata.name}' | xargs -I {} oc -n moe-gwells-${DEST} import-image gwells-${DEST}:tmp --from=docker-registry.default.svc:5000/moe-gwells-${DEST}/gwells-${DEST}:gwells-${DEST}@{} --insecure=true --confirm=true
-                            oc -n moe-gwells-${DEST} get istag/gwells-${DEST}:${DEST} -o 'jsonpath={.image.metadata.name}' | xargs -I {} oc -n moe-gwells-${DEST} tag 'gwells-${DEST}@{}' gwells-${DEST}:${DEST}
-                            oc -n moe-gwells-${DEST} delete istag/gwells-${DEST}:backup
-                        """
-                    }
-                }
-            },
-            "Smoke Test - ${stageDeployName}": {
-                waitUntil {
-                    sleep 5
-                    return isDeployed
->>>>>>> 1d5dc5c5
                 }
             }
         }
       }
     }
   }
-}
-
+}