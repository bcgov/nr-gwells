from collections import OrderedDict
from django.http import HttpResponse
from django.utils import timezone
from django.views.generic import TemplateView
from django_filters import rest_framework as restfilters
from rest_framework import filters
from rest_framework.generics import ListCreateAPIView, RetrieveUpdateDestroyAPIView, ListAPIView
from rest_framework.pagination import LimitOffsetPagination, PageNumberPagination
from rest_framework.permissions import IsAdminUser
from rest_framework.response import Response
from rest_framework.mixins import CreateModelMixin, UpdateModelMixin
from registries.models import Organization, Person, ContactInfo, RegistriesApplication, Register
from registries.permissions import IsAdminOrReadOnly, IsGwellsAdmin
from registries.serializers import (
    ApplicationAdminSerializer,
    ApplicationListSerializer,
    CityListSerializer,
    OrganizationListSerializer,
    OrganizationSerializer,
    OrganizationAdminSerializer,
    PersonSerializer,
    PersonAdminSerializer,
    PersonListSerializer,
    RegistrationAdminSerializer,)


class AuditCreateMixin(CreateModelMixin):
    """
    Adds create_user and create_date fields when instances are created
    """

    def perform_create(self, serializer):
        serializer.save(
            create_user=self.request.user.get_username(),
            create_date=timezone.now()
        )


class AuditUpdateMixin(UpdateModelMixin):
    """
    Adds update_user and update_date fields when instances are updated
    """

    def perform_update(self, serializer):
        serializer.save(
            update_user=self.request.user.get_username(),
            update_date=timezone.now()
        )


class APILimitOffsetPagination(LimitOffsetPagination):
    """
    Provides LimitOffsetPagination with custom parameters.
    """

    max_limit = 100

    def get_paginated_response(self, data):
        return Response(OrderedDict([
            ('count', self.count),
            ('next', self.get_next_link()),
            ('previous', self.get_previous_link()),
            ('offset', self.offset),
            ('results', data)
        ]))


class PersonFilter(restfilters.FilterSet):
    """
    Allows APIPersonListView to filter response by city, province, or registration status.
    """
    # city = restfilters.MultipleChoiceFilter(name="organization__city")
    prov = restfilters.CharFilter(name="organization__province_state")
    status = restfilters.CharFilter(name="registrations__status")
    activity = restfilters.CharFilter(
        name="registrations__registries_activity")

    class Meta:
        model = Person
        fields = ('prov', 'status')


class RegistriesIndexView(TemplateView):
    """
    Index page for Registries app - contains js frontend web app
    """
    template_name = 'registries/registries.html'


class OrganizationListView(AuditCreateMixin, ListCreateAPIView):
    """
    get:
    Returns a list of all registered drilling organizations

    post:
    Creates a new drilling organization record
    """

    permission_classes = (IsGwellsAdmin,)
    serializer_class = OrganizationSerializer
    pagination_class = APILimitOffsetPagination

    # prefetch related objects for the queryset to prevent duplicate database trips later
    queryset = Organization.objects.all() \
        .select_related('province_state') \
        .prefetch_related(
            'person_set',
    )

    # Allow searching against fields like organization name, address,
    # name or registration of organization contacts
    filter_backends = (filters.SearchFilter,)
    search_fields = (
        'name',
        'street_address',
        'city',
        'person_set__first_name',
        'person_set__surname',
        'person_set__registrations__applications__file_no'
    )

    def get_queryset(self):
        """
        Filter out organizations with no registered drillers if user is anonymous
        """
        qs = self.queryset
        if not self.request.user.is_staff:
            qs = qs \
                .filter(person_set__registrations__status='ACTIVE')
        return qs

    def get_serializer_class(self):
        """
        Return appropriate serializer for user
        Admin serializers have more fields, including audit fields
        """
        if self.request and self.request.user.is_staff:
            return OrganizationAdminSerializer
        return self.serializer_class

    # override list() in order to use a modified serializer (with fewer fields) for the list view
    def list(self, request):
        """
        Returns the list response, using the list serializer class (serializes fewer fields than detail view)
        """
        queryset = self.get_queryset()
        filtered_queryset = self.filter_queryset(queryset)

        page = self.paginate_queryset(filtered_queryset)
        if page is not None:
            serializer = OrganizationListSerializer(page, many=True)
            return self.get_paginated_response(serializer.data)

        serializer = OrganizationListSerializer(filtered_queryset)
        return Response(serializer.data)


class OrganizationDetailView(AuditUpdateMixin, RetrieveUpdateDestroyAPIView):
    """
    get:
    Returns the specified drilling organization

    put:
    Replaces the specified record with a new one

    patch:
    Updates a drilling organization with the fields/values provided in the request body

    delete:
    Removes the specified drilling organization record
    """

    permission_classes = (IsAdminOrReadOnly,)

    # 'pk' and 'id' have been replaced by 'org_guid' as primary key for Organization model
    lookup_field = "org_guid"
    serializer_class = OrganizationSerializer

    # prefetch related province, contacts and person records to prevent future additional database trips
    queryset = Organization.objects.all() \
        .select_related('province_state') \
        .prefetch_related(
            'person_set',
    )

    def get_queryset(self):
        """
        Filter out organizations with no registered drillers if user is anonymous
        """
        qs = self.queryset
        if not self.request.user.is_staff:
            qs = qs \
                .filter(person_set__registrations__status='ACTIVE') \
                .distinct()
        return qs

    def get_serializer_class(self):
        if self.request and self.request.user.is_staff:
            return OrganizationAdminSerializer
        return self.serializer_class


class PersonListView(AuditCreateMixin, ListCreateAPIView):
    """
    get:
    Returns a list of all person records

    post:
    Creates a new person record
    """

    permission_classes = (IsAdminOrReadOnly,)
    serializer_class = PersonSerializer
    pagination_class = APILimitOffsetPagination

    # Allow searching on name fields, names of related companies, etc.
    filter_backends = (restfilters.DjangoFilterBackend,
                       filters.SearchFilter, filters.OrderingFilter)
    filter_class = PersonFilter
    ordering_fields = ('surname', 'organization__name')
<<<<<<< HEAD
    ordering = ('surname',)
=======
    ordering = ('surname')
>>>>>>> 7721eb68
    search_fields = (
        'first_name',
        'surname',
        'organization__name',
        'organization__city',
        'registrations__registration_no'
    )

    # fetch related companies and registration applications (prevent duplicate database trips)
    queryset = Person.objects \
        .all() \
        .select_related('organization') \
        .prefetch_related(
            'contact_info',
            'registrations',
            'registrations__registries_activity',
            'registrations__status',
            'registrations__applications',
            'registrations__applications__status_set',
            'registrations__applications__status_set__status',
            'registrations__applications__subactivity',
            'registrations__applications__subactivity__qualification_set',
            'registrations__applications__subactivity__qualification_set__well_class') \
        .distinct()

    def get_queryset(self):
        """ Returns Person queryset, removing non-active and unregistered drillers for anonymous users """
        qs = self.queryset

        # Search for cities (split list and return all matches)
        # search comes in as a comma-separated querystring param e.g: ?city=Atlin,Lake Windermere,Duncan
        cities = self.request.query_params.get('city', None)
        if cities:
            cities = cities.split(',')
            qs = qs.filter(organization__city__in=cities)

        # Only show active drillers to non-admin users and public
        if not self.request.user.is_staff:
            qs = qs.filter(registrations__status='ACTIVE')

        return qs

    def get_serializer_class(self):
        """ Returns the appropriate serializer for the user """
        if self.request and self.request.user.is_staff:
            return PersonAdminSerializer
        return self.serializer_class

    def list(self, request):
        """ List response using serializer with reduced number of fields """
        queryset = self.get_queryset()
        filtered_queryset = self.filter_queryset(queryset)

        page = self.paginate_queryset(filtered_queryset)
        if page is not None:
            serializer = PersonListSerializer(page, many=True)
            return self.get_paginated_response(serializer.data)

        serializer = PersonListSerializer(filtered_queryset, many=True)
        return Response(serializer.data)


class PersonDetailView(AuditUpdateMixin, RetrieveUpdateDestroyAPIView):
    """
    get:
    Returns the specified person

    put:
    Replaces the specified person record with a new one

    patch:
    Updates a person with the fields/values provided in the request body

    delete:
    Removes the specified person record
    """

    permission_classes = (IsAdminOrReadOnly,)
    serializer_class = PersonSerializer

    # pk field has been replaced by person_guid
    lookup_field = "person_guid"

    queryset = Person.objects \
        .all() \
        .select_related('organization') \
        .prefetch_related(
            'registrations',
            'registrations__registries_activity',
            'registrations__status',
            'registrations__applications',
            'registrations__applications__status_set',
            'registrations__applications__subactivity',
            'registrations__applications__subactivity__qualification_set',
            'registrations__applications__subactivity__qualification_set__well_class'
        ).distinct()

    def get_queryset(self):
        """
        Returns only registered people (i.e. drillers with active registration) to anonymous users
        """
        qs = self.queryset
        if not self.request.user.is_staff:
            qs = qs.filter(registrations__status='ACTIVE')
        return qs

    def get_serializer_class(self):
        if self.request and self.request.user.is_staff:
            return PersonAdminSerializer
        return self.serializer_class


class CitiesListView(ListAPIView):
    """
    List of cities with a qualified, registered operator (driller or installer)

    get: returns a list of cities with a qualified, registered operator (driller or installer)
    """
    serializer_class = CityListSerializer
    lookup_field = 'person_guid'
    pagination_class = None
    queryset = Person.objects \
        .exclude(organization__city__isnull=True) \
        .exclude(organization__city='') \
        .select_related(
            'organization',
        ) \
        .distinct('organization__city') \
        .order_by('organization__city')

    def get_queryset(self):
        """
        Returns only registered operators (i.e. drillers with active registration) to anonymous users
        if request has a kwarg 'activity' (accepts values 'drill' and 'install'), queryset
        will filter for that activity
        """
        qs = self.queryset
        if not self.request.user.is_staff:
            qs = qs.filter(registrations__status='ACTIVE')
        if self.kwargs['activity'] == 'drill':
            qs = qs.filter(registrations__registries_activity='DRILL')
        if self.kwargs['activity'] == 'install':
            qs = qs.filter(registrations__registries_activity='PUMP')
        return qs


class RegistrationListView(AuditCreateMixin, ListCreateAPIView):
    """ 
    get:
    List all registration records

    post:
    Create a new well driller or well pump installer registration record for a person
    """

    permission_classes = (IsAdminUser,)
    serializer_class = RegistrationAdminSerializer
    queryset = Register.objects.all() \
        .select_related(
            'person',
            'registries_activity',
            'status',
            'register_removal_reason',) \
        .prefetch_related('applications')


class RegistrationDetailView(AuditUpdateMixin, RetrieveUpdateDestroyAPIView):
    """
    get:
    Returns a well driller or well pump installer registration record

    put:
    Replaces a well driller or well pump installer registration record with a new one

    patch:
    Updates a registration record with new values

    delete:
    Removes the specified registration record from the database
    """

    permission_classes = (IsAdminUser,)
    serializer_class = RegistrationAdminSerializer
    lookup_field = 'register_guid'
    queryset = Register.objects.all() \
        .select_related(
            'person',
            'registries_activity',
            'status',
            'register_removal_reason',) \
        .prefetch_related('applications')


class ApplicationListView(AuditCreateMixin, ListCreateAPIView):
    """
    get:
    Returns a list of all registration applications

    post:
    Creates a new registries application
    """

    permission_classes = (IsAdminUser,)
    serializer_class = ApplicationAdminSerializer
    queryset = RegistriesApplication.objects.all() \
        .select_related(
            'registration',
            'registration__person',
            'registration__registries_activity',
            'registration__status',
            'registration__register_removal_reason')


class ApplicationDetailView(AuditUpdateMixin, RetrieveUpdateDestroyAPIView):
    """
    get:
    Returns the specified drilling application

    put:
    Replaces the specified record with a new one

    patch:
    Updates a drilling application with the set of values provided in the request body

    delete:
    Removes the specified drilling application record
    """

    permission_classes = (IsAdminUser,)
    serializer_class = ApplicationAdminSerializer
    queryset = RegistriesApplication.objects.all() \
        .select_related(
            'registration',
            'registration__person',
            'registration__registries_activity',
            'registration__status',
            'registration__register_removal_reason')
    lookup_field = "application_guid"<|MERGE_RESOLUTION|>--- conflicted
+++ resolved
@@ -218,11 +218,7 @@
                        filters.SearchFilter, filters.OrderingFilter)
     filter_class = PersonFilter
     ordering_fields = ('surname', 'organization__name')
-<<<<<<< HEAD
     ordering = ('surname',)
-=======
-    ordering = ('surname')
->>>>>>> 7721eb68
     search_fields = (
         'first_name',
         'surname',
