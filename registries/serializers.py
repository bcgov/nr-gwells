--- conflicted
+++ resolved
@@ -365,12 +365,7 @@
             if current_status:
                 current_status_code = current_status.status.registries_application_status_code
             else:
-<<<<<<< HEAD
                 logger.error('RegistryApplication {} does not have a current status'.format(instance))
-=======
-                logger.error(
-                    'RegistryApplication should always have a current status', instance)
->>>>>>> 448567c1
                 current_status_code = None
 
             if validated_status_code != current_status_code:
