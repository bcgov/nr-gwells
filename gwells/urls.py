"""
    Licensed under the Apache License, Version 2.0 (the "License");
    you may not use this file except in compliance with the License.
    You may obtain a copy of the License at

        http://www.apache.org/licenses/LICENSE-2.0

    Unless required by applicable law or agreed to in writing, software
    distributed under the License is distributed on an "AS IS" BASIS,
    WITHOUT WARRANTIES OR CONDITIONS OF ANY KIND, either express or implied.
    See the License for the specific language governing permissions and
    limitations under the License.
"""
from django.conf import settings
from django.conf.urls import include, url
from django.contrib import admin
from . import views
from gwells.views import *
from gwells.views.admin import *
from django.views.generic import TemplateView

# Creating 2 versions of the app_root. One without and one with trailing slash
# This will allow for any or no additional app_root context to be provided
app_root = settings.APP_CONTEXT_ROOT
if app_root:
   app_root_slash = app_root + '/'
else:
   app_root_slash = app_root

urlpatterns = [
    # url(r'^'+ app_root +'$', views.HomeView.as_view(), name='home'),
    url(r'^'+ app_root_slash +'robots\.txt$', TemplateView.as_view(template_name='robots.txt', content_type='text/plain'), name='robots'),
    url(r'^'+ app_root_slash +'$', SearchView.well_search, name='home'),
    url(r'^'+ app_root_slash +'search$', SearchView.well_search, name='search'),
    # url(r'^(?P<pk>[0-9a-f]{8}-[0-9a-f]{4}-[0-9a-f]{4}-[0-9a-f]{4}-[0-9a-f]{12})/$', views.DetailView.as_view(), name='detail'),
    url(r'^'+ app_root_slash +'well/(?P<pk>[0-9]+)$', WellDetailView.as_view(), name='well_detail'),
    url(r'^'+ app_root_slash +'registry-legacy$', RegistryView.as_view(), name='registry-legacy'),
    url(r'^'+ app_root_slash +'submission/(?P<pk>[0-9]+)$', ActivitySubmissionDetailView.as_view(), name='activity_submission_detail'),
    url(r'^'+ app_root_slash +'health$', HealthView.health, name='health'),
    url(r'^'+ app_root_slash +'groundwater-information', TemplateView.as_view(template_name='gwells/groundwater_information.html'), name='groundwater_information'),
    url(r'^'+ app_root_slash +'ajax/map_well_search/$', SearchView.map_well_search, name='map_well_search'),
    url(r'^'+ app_root_slash +'registries/', include('registries.urls')),
]

if settings.ENABLE_DATA_ENTRY:
    urlpatterns = [
        url(r'^'+ app_root_slash +'submission/create$', ActivitySubmissionWizardView.as_view(views.FORMS), name='activity_submission_create'),
<<<<<<< HEAD
        url(r'^'+ app_root_slash +'submission/$', ActivitySubmissionListView.as_view(), name='activity_submission_list'),
        url(r'^'+ app_root_slash +'admin/site_admin/survey', SurveyView.as_view(), name='survey'),
        url(r'^'+ app_root_slash +'admin/site_admin', AdminView.as_view(), name='site_admin'),
        url(r'^'+ app_root_slash +'admin/', admin.site.urls),
=======
        url(r'^'+ app_root_slash +'site_admin', AdminView.as_view(), name='site_admin'),
        url(r'^'+ app_root_slash +'admin/survey', SurveyView.as_view(), name='survey'),
        url(r'^'+ app_root_slash +'admin/survey/(?P<pk>[0-9a-f]{8}-[0-9a-f]{4}-[0-9a-f]{4}-[0-9a-f]{4}-[0-9a-f]{12})$', SurveyView.as_view(), name='survey'),
#
        url(r'^'+ app_root_slash +'admin/', include(admin.site.urls)),
        url(r'^'+ app_root_slash +'accounts/', include('django.contrib.auth.urls')),
>>>>>>> 85ed6318
    ] + urlpatterns

if settings.DEBUG:
    import debug_toolbar
    urlpatterns = [
        url(r'^__debug__/', include(debug_toolbar.urls)),
    ] + urlpatterns<|MERGE_RESOLUTION|>--- conflicted
+++ resolved
@@ -45,19 +45,11 @@
 if settings.ENABLE_DATA_ENTRY:
     urlpatterns = [
         url(r'^'+ app_root_slash +'submission/create$', ActivitySubmissionWizardView.as_view(views.FORMS), name='activity_submission_create'),
-<<<<<<< HEAD
         url(r'^'+ app_root_slash +'submission/$', ActivitySubmissionListView.as_view(), name='activity_submission_list'),
         url(r'^'+ app_root_slash +'admin/site_admin/survey', SurveyView.as_view(), name='survey'),
         url(r'^'+ app_root_slash +'admin/site_admin', AdminView.as_view(), name='site_admin'),
         url(r'^'+ app_root_slash +'admin/', admin.site.urls),
-=======
-        url(r'^'+ app_root_slash +'site_admin', AdminView.as_view(), name='site_admin'),
-        url(r'^'+ app_root_slash +'admin/survey', SurveyView.as_view(), name='survey'),
-        url(r'^'+ app_root_slash +'admin/survey/(?P<pk>[0-9a-f]{8}-[0-9a-f]{4}-[0-9a-f]{4}-[0-9a-f]{4}-[0-9a-f]{12})$', SurveyView.as_view(), name='survey'),
-#
-        url(r'^'+ app_root_slash +'admin/', include(admin.site.urls)),
         url(r'^'+ app_root_slash +'accounts/', include('django.contrib.auth.urls')),
->>>>>>> 85ed6318
     ] + urlpatterns
 
 if settings.DEBUG:
