import geb.spock.GebReportingSpec
import pages.app.SearchPage
import pages.app.WellSummaryPage

import spock.lang.Ignore
import spock.lang.Issue
import spock.lang.Narrative
import spock.lang.See
import spock.lang.Specification
import spock.lang.Title
import spock.lang.Unroll

@Title("Well Search")
@Narrative("""
In order to find a well as a generic user, I want to be able to search for a well using search criteria
""")
class WellSearchSpecs extends GebReportingSpec {
    @Unroll

/* 	Scenario 1: Well Search by Well Tag Number OR Well Identification Plate Number
	Given I am a generic user
		And I want to search for a well by Well Tag Number OR Well Identification Plate Number
	When I enter a valid Well Tag Number or Well Idenification Plate Number in the Well field 
		And click search
	Then I should see the wells matching the entered Well Tag Number OR Well Identification Plate Number displayed in the search results
		And each search result will include a link to the associated well details page
		And where there are no matching search results the message "No well records could be found." is displayed
 */

    def "Scenario 1: Well Search by Well Tag Number OR Well Identification Plate Number: #TestDesc"() {
        given: "I am a generic user"
        
		and: "I want to search for a well by Well Tag Number OR Well Identification Plate Number"
			to SearchPage
 
        when: "I enter a valid Well Tag Number or Well Idenification Plate Number in the Well field And click search"
			SearchWell("$WellId", "","","")

        then: "I should see the wells matching the entered Well Tag Number OR Well Identification Plate Number displayed in the search results"
			if("$ShowError" == "Yes")
				assert waitFor { not_found_msg.displayed == true }
			else
			{
				assert waitFor { results_info.displayed == true }
				assert (NumberOfEntriesFound() == "$NumberResult") //Total entries found

           		if ("$TagID" == "tag") {
           			assert waitFor {  ( CheckResultTable("$WellId") == true ) }
           			}
				else {
					assert waitFor {  ( CheckResultTable("$SecondID") == true ) }
					}	
			}
		
		and: "each search result will include a link to the associated well details page"
			if("$ShowError" == "Yes")
				assert waitFor { not_found_msg.displayed == true }
			else
			{
				assert waitFor { results_info.displayed == true }
				assert (NumberOfEntriesFound() == "$NumberResult") //Total entries found

           		println "Tag ID: $TagID"
           		if ("$TagID" == "tag") {
					//println "$WellId"
					//println "Well ID: " + $('#results > tbody > tr:nth-child('+ ReturnRow("$WellId").toString() +') > td.sorting_1 > a').text()
					$('#results > tbody > tr:nth-child('+ ReturnRow("$WellId").toString() +') > td.sorting_1 > a').click()
       				at WellSummaryPage
						assert waitFor { ($("span",id:"well_tag_number").text() == "$WellId") }
					}
				else {
					//println "$SecondID"
					//println "SecondID: " + $('#results > tbody > tr:nth-child('+ ReturnRow("$SecondID").toString() +') > td.sorting_1 > a').text()
					$('#results > tbody > tr:nth-child('+ ReturnRow("$SecondID").toString() +') > td.sorting_1 > a').click()
       				at WellSummaryPage
						assert waitFor { ($("span",id:"well_tag_number").text() == "$SecondID") }
					}
			}
            		
		and: "And where there are no matching search results the message -No well records could be found.- is displayed"
			if("$ShowError" == "Yes")
				assert waitFor { not_found_msg.displayed == true }		

        where:
        TestDesc                                                    | WellId           | ShowError    | NumberResult	|TagID 	| SecondID
        "One matching result - Well Tag - 107667"                   | 107667           | "No"         | 1				|"tag"	|""
        "One matching result - Well ID 52471"         		        | 52471            | "No"         | 1				|"ID"	|"113308"
        "No matching results - Well ID 999999"                   	| 999999           | "Yes"        | 0				|"tag"	|""
    } 
            @Unroll

/* 	Scenario 2: Well Search by Street Address
	Given I am a generic user
	And I want to search for a well by Street Address
 	When I enter a complete or partial street address in the Address field 
 	And click search
  	Then I should see wells containing the entered street address information displayed in the search results
  	And each search result will include a link to the associated well details page
  	And where there are no matching search results the message "No well records could be found." is displayed
 */

    def "Scenario 2: Well Search by Street Address: #TestDesc"() {
        given: "I am a generic user"
		and: "I want to search for a well by Street Address"
			to SearchPage
 
        when: "I enter a complete or partial street address in the Address field"
		and: "click search"
			SearchWell("", "$Address","","")

        then: "I should see wells containing the entered street address information displayed in the search results"
        
		
			if("$ShowError" == "Yes")
				assert waitFor { not_found_msg.displayed == true }
			else
			{
	         	//assert results_table.join(",").indexOf("$Address") >= -1
	         	assert waitFor { results_info.displayed == true }
	         	assert waitFor { CheckResultTable("$Address") == true }
	         }	

		and: "each search result will include a link to the associated well details page"
			if("$ShowError" == "Yes")
				assert waitFor { not_found_msg.displayed == true }
			else
			{
				assert waitFor { results_info.displayed == true }
				assert (NumberOfEntriesFound() == "$NumberResult") //Total entries found
				def value = $('#results > tbody > tr:nth-child(1) > td.sorting_1 > a').text()
				$('#results > tbody > tr:nth-child(1) > td.sorting_1 > a').click()
       			at WellSummaryPage
					assert waitFor { ( $('#well_tag_number').text() == value ) }
		
			}
  		
		and: "And where there are no matching search results the message -No well records could be found.- is displayed"
			if("$ShowError" == "Yes")
				assert waitFor { not_found_msg.displayed == true }		

        where:
        TestDesc                        					| Address          | ShowError    | NumberResult
        "One matching result - Address - 4123 WRIGHT STREET "	| "4123 WRIGHT STREET "| "No"         | 1
        "Multiple matching results - Address - 123"     	| "123"            | "No"         | 29	
        "Multiple matching results - Address - 16TH"     	| "16TH"           | "No"         | 18
        "No matching results - Address - 999999"         	| "999999"         | "Yes"        | 0
        "No matching results - Address - <null>"         	| ""		       | "Yes"        | 0
    }

    @Unroll

/* Scenario 3: Well Search by Legal Plan or District Lot or PID
	Given I am a generic user
		And I want to search for a well by Legal Plan or District Lot or PID
 	When I enter a Legal Plan, District Lot or PID information in the Legal Description field
 		And click search
  	Then I should see wells containing the entered Legal Plan, District Lot or PID information displayed in the search results
  		And each search result will include a link to the associated well details page
  		And where there are no matching search results the message "No well records could be found." is displayed
 */

    def "Scenario 3: Well Search by Plan,Lot or PID - #TestDesc"() {
        given: "I am a generic user"
		and: "I want to search for a well by Legal Plan or District Lot or PID"
			to SearchPage
 
        when: "I enter a Legal Plan, District Lot or PID information in the Legal Description field"
		and: "click search"
			SearchWell("", "","$LegalId","")

        then: "I should see wells containing the entered Legal Plan, District Lot or PID information displayed in the search results"
        
		
			if("$ShowError" == "Yes")
				assert waitFor { not_found_msg.displayed == true }
			else
			{
	         	assert waitFor {($("div",id:"results_info").displayed == true)}
	         	assert waitFor { CheckResultTable("$LegalId") == true }
	         }	

		and: "each search result will include a link to the associated well details page"
			if("$ShowError" == "Yes")
				assert waitFor { not_found_msg.displayed == true }
			else
			{
				assert waitFor { results_info.displayed == true }
				assert (NumberOfEntriesFound() == "$NumberResult") //Total entries found
				def value = $('#results > tbody > tr:nth-child(1) > td.sorting_1 > a').text()
				$('#results > tbody > tr:nth-child(1) > td.sorting_1 > a').click()
       			at WellSummaryPage
					assert waitFor { ($("span",id:"well_tag_number").text() == value) }
			}
		
		and: "And where there are no matching search results the message -No well records could be found.- is displayed"
			if("$ShowError" == "Yes")
				assert waitFor { not_found_msg.displayed == true }		

        where:
        TestDesc                        					| LegalId	       | ShowError    | NumberResult
        "Plan - 54433"										| "54433"		   | "No"    	  | 1
        "Lot - 123"     									| "123"            | "No"         | 116
        //"PID - 008710902"     								| "008710902"      | "No"         | 1
        "No matching results - Legal ID - 999999"         	| "999999"         | "Yes"        | 0
        "No matching results - Legal ID - <null>"         	| ""		       | "Yes"        | 0
    } 

    @Unroll

/* Scenario 4: Well Search by Owner Name
	Given I am a generic user
		And I want to search for a well by Owner Name
 	When I enter a complete or partial owner name in the Owner Name
 		And click search
  	Then I should see wells containing the entered owner name information displayed in the search results
  		And each search result will include a link to the associated well details page
  		And where there are no matching search results the message "No well records could be found." is displayed
 */

    def "Scenario 4: Well Search by Owner Name - #TestDesc"() {
        given: "I am a generic user"
		and: "And I want to search for a well by Owner Name"
			to SearchPage
 
        when: "I enter a complete or partial owner name in the Owner Name"
		and: "click search"
			SearchWell("", "","","$Owner")

        then: "I should see wells containing the entered owner name information displayed in the search result"
	
			if("$ShowError" == "Yes")
				assert waitFor { not_found_msg.displayed == true }
			else
			{
	         	assert waitFor {($("div",id:"results_info").displayed == true)}
	         	assert waitFor { CheckResultTable("$Owner") == true }
	         }	

		and: "each search result will include a link to the associated well details page"
			if("$ShowError" == "Yes")
				assert waitFor { not_found_msg.displayed == true }
			else
			{
				assert waitFor { results_info.displayed == true }
				assert (NumberOfEntriesFound() == "$NumberResult") //Total entries found
 				def value = $('#results > tbody > tr:nth-child(1) > td.sorting_1 > a').text()
				$('#results > tbody > tr:nth-child(1) > td.sorting_1 > a').click()
       			at WellSummaryPage
					assert waitFor {($("span",id:"well_tag_number").text() == value) }
			}
		
		and: "And where there are no matching search results the message -No well records could be found.- is displayed"
			if("$ShowError" == "Yes")
				assert waitFor { not_found_msg.displayed == true }		

        where:
        TestDesc                        		| Owner	       	| ShowError    | NumberResult
        "Multiple Results - Gary"				| "GARY"	   	| "No"     	   | 55
		"Single Result - Gary Akles"     		| "GARY AKLES" 	| "No"         | 1	
        "No matching results - Random Owner"    | "Random Owner"| "Yes"        | 0
        "No matching results - <null>"         	| ""		    | "Yes"        | 0
    } 

    @Unroll

/* Scenario 5: Well Search using multiple search parameter fields
	Given I am a generic user
		And I want to search for a well by Owner Name AND Street Address
 	When I enter a complete or partial owner name in the Owner Name field
 		And I enter a complete or partial street address in the Street Address field 
 	And click Search 
  	Then I should see wells containing the entered owner name and street address information displayed in the search results
  		And each search result will include a link to the associated well details page
  		And where there are no matching search results the message "No well records could be found." is displayed

** Does this need to be enhanced to describe the use of boolean logic (AND vs. OR)?
 */

    def "Scenario 5: Well Search by Owner Name and street address - #TestDesc"() {
        given: "I am a generic user"
		and: "I want to search for a well by Owner Name AND Street Address"
			to SearchPage
 
        when: "I enter a complete or partial owner name in the Owner Name field"
        	//owner_id.value("$Owner")
        
        and: "And I enter a complete or partial street address in the Street Address field"
            //address.value("$Address") 	
		
		and: "click search"
			SearchWell("", "$Address","","$Owner")

        then: "I should see wells containing the entered owner name information displayed in the search result"
	
			if("$ShowError" == "Yes")
				assert waitFor { not_found_msg.displayed == true }
			else
			{
	         	assert waitFor { results_info.displayed == true }
	         	assert waitFor { CheckResultTable("$Address") == true }
	         	assert waitFor { CheckResultTable("$Owner") == true }
	         }	

		and: "each search result will include a link to the associated well details page"
			if("$ShowError" == "Yes")
				assert waitFor { not_found_msg.displayed == true }
			else
			{
				assert waitFor { results_info.displayed == true }
				assert (NumberOfEntriesFound() == "$NumberResult") //Total entries found
				def value = $('#results > tbody > tr:nth-child(1) > td.sorting_1 > a').text()
				$('#results > tbody > tr:nth-child(1) > td.sorting_1 > a').click()
       			at WellSummaryPage
					assert waitFor {($("span",id:"well_tag_number").text() == value) }
			}
		
		and: "And where there are no matching search results the message -No well records could be found.- is displayed"
			if("$ShowError" == "Yes")
<<<<<<< HEAD
				assert waitFor { not_found_msg.displayed == true }		

        where:
        TestDesc                        					| Owner	       	|Address| ShowError    | NumberResult
        "Multiple Results - Gary"							| "GARY"	   	|""		| "No"     	   | 55
        "Single Result - Gary Akles"     					| "GARY AKLES" 	|""		| "No"         | 1	
        "No matching results - Random Owner"    			| "Random Owner"|""		| "Yes"        | 0
        "No matching results - Random Address"    			| ""			|"Random Address"		| "Yes"        | 0
        "No matching results - Random Owner/Address"    	| "Random Owner"|"Random Address"		| "Yes"        | 0
        "No matching results - <null>"         				| ""		    |""		| "Yes"        | 0
        "One matching result - Address - 1229 LAKE ROAD "	|""				| "1229 LAKE ROAD "| "No"         | 1
        "Multiple matching results - Address - 123"     	|""| "123"      | "No"         | 29	
        "Multiple matching results - Address - 16TH"     	|""| "16TH"     | "No"         | 18
       	"Partial Owner/Address - Gary/7239"					| "GARY"	   	|"7239"		| "No"     	   | 1
        "Full Owner/ partial Address - Smith/Wolfe"		| "RONALD"	|"MALAHAT"		| "No"     	   | 1
        "Partial Owner/Full Address - Gary/PILGRIM "				| "GARY"	   	|"PILGRIM "		| "No"     	   | 1
=======
			    assert waitFor { not_found_msg.displayed == true }

        where:
        TestDesc                                            | Owner         | Address           | ShowError     | NumberResult
        "Multiple Results - Gary"                           | "GARY"        | ""		        | "No"          | 55
        "Single Result - Gary Akles"                        | "GARY AKLES"  | ""		        | "No"          | 1	
        "No matching results - Random Owner"                | "Random Owner"| ""		        | "Yes"         | 0
        "No matching results - Random Address"              | ""            | "Random Address"  | "Yes"         | 0
        "No matching results - Random Owner/Address"        | "Random Owner"| "Random Address"  | "Yes"         | 0
        "No matching results - <null>"                      | ""            | ""		        | "Yes"         | 0
        "One matching result - Address - 1229 LAKE ROAD "	| ""            | "1229 LAKE ROAD " | "No"          | 1
        "Multiple matching results - Address - 123"         | ""            | "123"             | "No"          | 29	
        "Multiple matching results - Address - 16TH"        | ""            | "16TH"            | "No"          | 18
       	"Partial Owner/Address - Gary/7239"                 | "GARY"        | "7239"		    | "No"          | 1
        "Full Owner/ partial Address - Ronald/MALAHAT"      | "RONALD"      | "MALAHAT"		    | "No"          | 1
        "Partial Owner/Full Address - Gary/PILGRIM "        | "GARY"        | "PILGRIM "		| "No"          | 1
>>>>>>> 9846ba7a
    }         
}<|MERGE_RESOLUTION|>--- conflicted
+++ resolved
@@ -316,24 +316,6 @@
 		
 		and: "And where there are no matching search results the message -No well records could be found.- is displayed"
 			if("$ShowError" == "Yes")
-<<<<<<< HEAD
-				assert waitFor { not_found_msg.displayed == true }		
-
-        where:
-        TestDesc                        					| Owner	       	|Address| ShowError    | NumberResult
-        "Multiple Results - Gary"							| "GARY"	   	|""		| "No"     	   | 55
-        "Single Result - Gary Akles"     					| "GARY AKLES" 	|""		| "No"         | 1	
-        "No matching results - Random Owner"    			| "Random Owner"|""		| "Yes"        | 0
-        "No matching results - Random Address"    			| ""			|"Random Address"		| "Yes"        | 0
-        "No matching results - Random Owner/Address"    	| "Random Owner"|"Random Address"		| "Yes"        | 0
-        "No matching results - <null>"         				| ""		    |""		| "Yes"        | 0
-        "One matching result - Address - 1229 LAKE ROAD "	|""				| "1229 LAKE ROAD "| "No"         | 1
-        "Multiple matching results - Address - 123"     	|""| "123"      | "No"         | 29	
-        "Multiple matching results - Address - 16TH"     	|""| "16TH"     | "No"         | 18
-       	"Partial Owner/Address - Gary/7239"					| "GARY"	   	|"7239"		| "No"     	   | 1
-        "Full Owner/ partial Address - Smith/Wolfe"		| "RONALD"	|"MALAHAT"		| "No"     	   | 1
-        "Partial Owner/Full Address - Gary/PILGRIM "				| "GARY"	   	|"PILGRIM "		| "No"     	   | 1
-=======
 			    assert waitFor { not_found_msg.displayed == true }
 
         where:
@@ -350,6 +332,5 @@
        	"Partial Owner/Address - Gary/7239"                 | "GARY"        | "7239"		    | "No"          | 1
         "Full Owner/ partial Address - Ronald/MALAHAT"      | "RONALD"      | "MALAHAT"		    | "No"          | 1
         "Partial Owner/Full Address - Gary/PILGRIM "        | "GARY"        | "PILGRIM "		| "No"          | 1
->>>>>>> 9846ba7a
     }         
 }