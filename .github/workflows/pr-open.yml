name: PR

on:
  pull_request:

concurrency:
  # Cancel in progress for PR open and close
  group: ${{ github.event.number }}
  cancel-in-progress: true

jobs:
  # https://github.com/bcgov-nr/action-builder-ghcr
  builds:
    name: Builds
    runs-on: ubuntu-latest
    strategy:
      matrix:
        # package: [database, backend, frontend, minio]
        package: [database]
    timeout-minutes: 20
    steps:
      - uses: bcgov-nr/action-builder-ghcr@v2.2.0
        with:
          keep_versions: 50
          package: ${{ matrix.package }}
          tag: ${{ github.event.number }}
          tag_fallback: latest
          triggers: ('${{ matrix.package }}/')

  deploys:
<<<<<<< HEAD
    name: Deploys
=======
    name: Deploy
>>>>>>> 54edc514
    needs: [builds]
    secrets: inherit
    uses: ./.github/workflows/.deploy.yml

  tests:
    name: Tests
<<<<<<< HEAD
    # if: needs.deploys.outputs.triggered == 'true'
=======
    if: needs.deploys.outputs.triggered == 'true'
>>>>>>> 54edc514
    needs: [deploys]
    uses: ./.github/workflows/.tests.yml
    with:
      target: ${{ github.event.number }}

  results:
    name: PR Results
<<<<<<< HEAD
    # needs: [builds, deploys, tests]
=======
    needs: [builds, deploys, tests]
>>>>>>> 54edc514
    if: always() && (!failure()) && (!cancelled())
    runs-on: ubuntu-latest
    steps:
      - run: echo "Success!"<|MERGE_RESOLUTION|>--- conflicted
+++ resolved
@@ -28,22 +28,14 @@
           triggers: ('${{ matrix.package }}/')
 
   deploys:
-<<<<<<< HEAD
     name: Deploys
-=======
-    name: Deploy
->>>>>>> 54edc514
     needs: [builds]
     secrets: inherit
     uses: ./.github/workflows/.deploy.yml
 
   tests:
     name: Tests
-<<<<<<< HEAD
-    # if: needs.deploys.outputs.triggered == 'true'
-=======
     if: needs.deploys.outputs.triggered == 'true'
->>>>>>> 54edc514
     needs: [deploys]
     uses: ./.github/workflows/.tests.yml
     with:
@@ -51,11 +43,7 @@
 
   results:
     name: PR Results
-<<<<<<< HEAD
-    # needs: [builds, deploys, tests]
-=======
     needs: [builds, deploys, tests]
->>>>>>> 54edc514
     if: always() && (!failure()) && (!cancelled())
     runs-on: ubuntu-latest
     steps:
