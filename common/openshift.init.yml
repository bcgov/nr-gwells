--- conflicted
+++ resolved
@@ -99,7 +99,6 @@
     stringData:
       E_LICENSING_AUTH_PASSWORD: ${E_LICENSING_AUTH_PASSWORD}
       E_LICENSING_AUTH_USERNAME: ${E_LICENSING_AUTH_USERNAME}
-<<<<<<< HEAD
   - apiVersion: v1
     kind: Secret
     metadata:
@@ -110,8 +109,6 @@
       PG_PRIMARY_PASSWORD: ${PG_PRIMARY_PASSWORD}
       PG_PRIMARY_USER: ${PG_PRIMARY_USER}
       PG_ROOT_PASSWORD: ${PG_ROOT_PASSWORD}
-
-=======
   - apiVersion: networking.k8s.io/v1
     kind: NetworkPolicy
     metadata:
@@ -134,5 +131,4 @@
         template: nr-gwells-backend-network-security-policy
     spec:
       policyTypes:
-        - Ingress
->>>>>>> 0d2179df
+        - Ingress