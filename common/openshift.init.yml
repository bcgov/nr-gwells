--- conflicted
+++ resolved
@@ -74,13 +74,9 @@
   - apiVersion: v1
     kind: Secret
     metadata:
-<<<<<<< HEAD
       name: gwells${NAME_SUFFIX}-minio
-=======
-      name: minio-${NAME_SUFFIX}
       labels:
         app: nr-gwells-${NAME_SUFFIX}
->>>>>>> 3762bfc8
       creationTimestamp: 
     stringData:
       MINIO_ACCESS_KEY: ${MINIO_ACCESS_KEY}
