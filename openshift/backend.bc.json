--- conflicted
+++ resolved
@@ -220,77 +220,6 @@
                 },
                 "nodeSelector": null
             }
-<<<<<<< HEAD
-        },
-        {
-            "kind": "BuildConfig",
-            "apiVersion": "v1",
-            "metadata": {
-                "name": "gwells-static${NAME_SUFFIX}",
-                "creationTimestamp": null,
-                "labels": { },
-                "annotations": { }
-            },
-            "spec": {
-                "successfulBuildsHistoryLimit": 3,
-                "failedBuildsHistoryLimit": 3,
-                "triggers": [
-                    {
-                        "type": "ImageChange",
-                        "imageChange": {
-                            "from": {
-                                "kind": "ImageStreamTag",
-                                "name": "gwells${NAME_SUFFIX}:${ENV_NAME}"
-                            }
-                        }
-                    },
-                    {
-                        "type": "ConfigChange"
-                    }
-                ],
-                "source": {
-                    "type": "Dockerfile",
-                    "dockerfile": "FROM openshift/bcgov-s2i-caddy:latest\nUSER 0\nCOPY staticfiles /var/www/html/gwells/static\nRUN ls -la /var/www/html/gwells/static/\nUSER 1001\nCMD [\"sh\",\"/tmp/scripts/run\"]\n",
-                    "images": [
-                        {
-                            "from": {
-                                "kind": "ImageStreamTag",
-                                "name": "gwells${NAME_SUFFIX}:${ENV_NAME}"
-                            },
-                            "paths": [
-                                {
-                                    "sourcePath": "/opt/app-root/src/backend/staticfiles",
-                                    "destinationDir": "."
-                                }
-                            ]
-                        }
-                    ]
-                },
-                "strategy": {
-                    "type": "Docker",
-                    "dockerStrategy": {
-                        "from": {
-                            "kind": "ImageStreamTag",
-                            "namespace": "openshift",
-                            "name": "bcgov-s2i-caddy:latest"
-                        }
-                    }
-                },
-                "output": {
-                    "to": {
-                        "kind": "ImageStreamTag",
-                        "name": "gwells-static${NAME_SUFFIX}:${ENV_NAME}"
-                    }
-                },
-                "resources": {},
-                "postCommit": {},
-                "nodeSelector": null
-            },
-            "status": {
-                "lastVersion": 0
-            }
-=======
->>>>>>> 199dc446
         }
     ]
 }