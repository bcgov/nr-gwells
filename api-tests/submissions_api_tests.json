{
	"info": {
		"_postman_id": "5372c36b-759f-4701-9798-c1e4cedf70c1",
		"name": "GWELLS Submissions API",
		"schema": "https://schema.getpostman.com/json/collection/v2.1.0/collection.json"
	},
	"item": [
		{
			"name": "Authentication",
			"item": [
				{
					"name": "Log in",
					"event": [
						{
							"listen": "test",
							"script": {
								"id": "46c51db8-8a25-45d5-941f-f55f682ab9b6",
								"type": "text/javascript",
								"exec": [
									"var jsonData = pm.response.json()",
									"pm.environment.set(\"token\", jsonData.access_token);",
									"",
									"pm.test(\"Status code is 200\", function () {",
									"    pm.expect(pm.response.code, \"Login was not successful\").to.equal(200);",
									"})",
									"",
									"pm.test(\"A token was returned\", function () {",
									"    var jsonData = pm.response.json();",
									"    pm.expect(jsonData.access_token, \"a token was not returned\").to.be.ok;",
									"    pm.expect(jsonData.access_token.length).to.be.above(36);",
									"});",
									""
								]
							}
						}
					],
					"request": {
						"auth": {
							"type": "noauth"
						},
						"method": "POST",
						"header": [
							{
								"key": "Content-Type",
								"value": "application/x-www-form-urlencoded"
							}
						],
						"body": {
							"mode": "urlencoded",
							"urlencoded": [
								{
									"key": "username",
									"value": "{{test_user}}",
									"type": "text"
								},
								{
									"key": "password",
									"value": "{{test_password}}",
									"type": "text"
								},
								{
									"key": "grant_type",
									"value": "password",
									"type": "text"
								},
								{
									"key": "client_id",
									"value": "{{client_id}}",
									"type": "text"
								},
								{
									"key": "client_secret",
									"value": "{{client_secret}}",
									"type": "text"
								}
							]
						},
						"url": {
							"raw": "{{auth_server}}",
							"host": [
								"{{auth_server}}"
							]
						},
						"description": "Get token (log in)"
					},
					"response": []
				}
			]
		},
		{
			"name": "Wells",
			"item": []
		},
		{
			"name": "Activity Submissions",
			"item": [
				{
					"name": "General",
					"item": [
						{
							"name": "Submission form Options",
							"event": [
								{
									"listen": "test",
									"script": {
										"id": "20837dbe-0390-4709-b8dc-4ac3b22153f4",
										"type": "text/javascript",
										"exec": [
											"var jsonData = pm.response.json()",
											"",
											"pm.test(\"Status code is 200\", function () {",
											"    pm.expect(pm.response.code).to.equal(200);",
											"})",
											""
										]
									}
								}
							],
							"request": {
								"method": "GET",
								"header": [
									{
										"key": "Authorization",
										"value": "JWT {{token}}"
									}
								],
								"body": {
									"mode": "raw",
									"raw": ""
								},
								"url": {
									"raw": "{{base_url}}/api/v1/submissions/options/?format=json",
									"host": [
										"{{base_url}}"
									],
									"path": [
										"api",
										"v1",
										"submissions",
										"options",
										""
									],
									"query": [
										{
											"key": "format",
											"value": "json"
										}
									]
								},
								"description": "Get form submission options"
							},
							"response": []
						},
						{
							"name": "Submission list",
							"event": [
								{
									"listen": "test",
									"script": {
										"id": "20837dbe-0390-4709-b8dc-4ac3b22153f4",
										"type": "text/javascript",
										"exec": [
											"var jsonData = pm.response.json()",
											"",
											"pm.test(\"Status code is 200\", function () {",
											"    pm.expect(pm.response.code).to.equal(200);",
											"})",
											""
										]
									}
								}
							],
							"request": {
								"method": "GET",
								"header": [
									{
										"key": "Authorization",
										"value": "JWT {{token}}"
									}
								],
								"body": {
									"mode": "raw",
									"raw": ""
								},
								"url": {
									"raw": "{{base_url}}/api/v1/submissions/?format=json",
									"host": [
										"{{base_url}}"
									],
									"path": [
										"api",
										"v1",
										"submissions",
										""
									],
									"query": [
										{
											"key": "format",
											"value": "json"
										}
									]
								},
								"description": "Request a list of wells"
							},
							"response": []
						},
						{
							"name": "Create new driller for submission",
							"event": [
								{
									"listen": "test",
									"script": {
										"id": "05a0005d-cae7-447a-b666-63de221afd22",
										"type": "text/javascript",
										"exec": [
											"( function() {",
											"    pm.test(\"Successful POST request\", function () {",
											"        pm.expect(pm.response.code).to.be.oneOf([201,202]);",
											"    });",
											"    ",
											"    var jsonData = pm.response.json()",
											"    pm.environment.set(\"created_driller_guid\", jsonData.person_guid);",
											"    pm.environment.set(\"driller_audit_name\", jsonData.create_user);",
											"    ",
											"    pm.test(\"The record's identifier is in UUID format\", function () {",
											"        var uuid_re = /\\w{8}-\\w{4}-\\w{4}-\\w{4}-\\w{12}/;",
											"        var match = uuid_re.exec(jsonData.person_guid);",
											"        pm.expect(match).to.be.ok;",
											"        pm.expect(match.length).to.be.ok;",
											"        pm.expect(match[0]).to.eql(jsonData.person_guid);",
											"    });",
											"    ",
											"    pm.test(\"Person first name equals name supplied in request\", function () {",
											"        pm.expect(jsonData.first_name).to.eql(\"Bobby\");",
											"    });",
											"    ",
											"    pm.test(\"Last name equals value supplied in request\", function () {",
											"        pm.expect(jsonData.surname).to.eql(\"Driller\");",
											"    });",
											"    ",
											"    pm.test(\"Audit fields (create_user, create_date) were filled in by backend\", function () {",
											"        pm.expect(jsonData.create_user.length).to.be.ok;",
											"        pm.expect(jsonData.create_date.length).to.be.ok;",
											"    });",
											"})();",
											""
										]
									}
								}
							],
							"request": {
								"auth": {
									"type": "noauth"
								},
								"method": "POST",
								"header": [
									{
										"key": "Authorization",
										"value": "JWT {{token}}"
									}
								],
								"body": {
									"mode": "formdata",
									"formdata": [
										{
											"key": "first_name",
											"value": "Bobby",
											"type": "text"
										},
										{
											"key": "surname",
											"value": "Driller",
											"type": "text"
										}
									]
								},
								"url": {
									"raw": "{{base_url}}/api/v1/drillers/?format=json",
									"host": [
										"{{base_url}}"
									],
									"path": [
										"api",
										"v1",
										"drillers",
										""
									],
									"query": [
										{
											"key": "format",
											"value": "json"
										}
									]
								},
								"description": "Create a new driller to be registered"
							},
							"response": []
						}
					],
					"_postman_isSubFolder": true
				},
				{
					"name": "Construction",
					"item": [
						{
							"name": "Construction Submission",
							"event": [
								{
									"listen": "test",
									"script": {
										"id": "4c4a1015-b29c-4fc3-8579-29b9e8dac3c8",
										"exec": [
											"var jsonData = pm.response.json();",
											"",
											"pm.environment.set(\"well_tag_number\", jsonData.well);",
											"pm.environment.set('filing_number', jsonData.filing_number)",
											"var created_driller_guid = pm.environment.get('created_driller_guid')",
											"",
											"pm.test(\"Status code is 201\", function () {",
											"   pm.expect(pm.response.code).to.equal(201);",
											"})",
											"",
											"pm.test(\"Expect well record to be created\", function() {",
											"    pm.expect(jsonData.well).to.be.ok;",
											"})",
											"",
											"pm.test(\"Expect driller_responsible to be returned\", function() {",
											"    pm.expect(jsonData.consultant_company).to.equal(\"Inc & Inc\")",
											"})",
											"",
											"pm.test(\"Expect consultant_name to be returned\", function() {",
											"    pm.expect(jsonData.consultant_name).to.equal(\"Bobothy\")",
											"})",
											"",
											"pm.test(\"Expect driller_name to be returned\", function() {",
											"    pm.expect(jsonData.driller_name).to.equal(\"Jimithy\")",
											"})",
											"",
											"pm.test(\"Expect driller_responsible to be returned\", function() {",
											"    pm.expect(jsonData.driller_responsible).to.equal(created_driller_guid)",
											"})",
											""
										],
										"type": "text/javascript"
									}
								}
							],
							"request": {
								"method": "POST",
								"header": [
									{
										"key": "Authorization",
										"value": "JWT {{token}}"
									},
									{
										"key": "Content-Type",
										"name": "Content-Type",
										"value": "application/json",
										"type": "text"
									}
								],
								"body": {
									"mode": "raw",
									"raw": "{\n\t\"driller_responsible\": \"{{created_driller_guid}}\",\n\t\"driller_name\": \"Jimithy\",\n\t\"consultant_name\": \"Bobothy\",\n\t\"consultant_company\": \"Inc & Inc\",\n\t\"work_end_date\": \"2018-07-10\",\n\t\"owner_full_name\": \"Holly Homeowner\",\n\t\"work_start_date\": \"2018-07-01\",\n\t\"owner_province_state\": \"BC\",\n\t\"owner_mailing_address\": \"321 Main Street\",\n\t\"owner_city\": \"Anytown\",\n\t\"well_orientation\": false\n}"
								},
								"url": {
									"raw": "{{base_url}}/api/v1/submissions/construction?format=json",
									"host": [
										"{{base_url}}"
									],
									"path": [
										"api",
										"v1",
										"submissions",
										"construction"
									],
									"query": [
										{
											"key": "format",
											"value": "json"
										}
									]
								},
								"description": "Submit a submission"
							},
							"response": []
						},
						{
							"name": "Check submission - created well",
							"event": [
								{
									"listen": "test",
									"script": {
										"id": "7eb46403-4d9e-40c9-b32c-bde682037045",
										"exec": [
											"var jsonData = pm.response.json();",
											"var created_driller_guid = pm.environment.get('created_driller_guid')",
											"",
											"pm.test(\"Status code is 200\", function () {",
											"   pm.expect(pm.response.code).to.equal(200);",
											"})",
											"",
											"pm.test(\"Expect casing list to be empty\", function() {",
											"    pm.expect(jsonData.casing_set.length).to.equal(0);",
											"})",
											"",
											"pm.test(\"Expect screen list empty\", function() {",
											"    pm.expect(jsonData.screen_set.length).to.equal(0);",
											"})",
											"",
											"pm.test(\"Expect well orientation false\", function() {",
											"    pm.expect(jsonData.well_orientation).to.equal(false);",
											"})",
											"",
											"pm.test(\"Expect linerperforation to be empty\", function() {",
											"    pm.expect(jsonData.linerperforation_set.length).to.equal(0);",
											"})",
											"",
											"pm.test(\"driller_responsible is an object with name and guid\", function() {",
											"    pm.expect('name' in jsonData['driller_responsible']).to.be.true",
											"})",
											"",
											"pm.test(\"driller_responsible is an object with name and guid\", function() {",
											"    pm.expect('person_guid' in jsonData['driller_responsible']).to.be.true",
											"    pm.expect(jsonData.driller_responsible.person_guid).to.equal(created_driller_guid)",
											"})",
											"",
											"pm.test(\"We expect the default accuracy code to be 'H' (GPS)\", function() {",
											"    pm.expect(jsonData.coordinate_acquisition_code).to.equal('H')",
											"})"
										],
										"type": "text/javascript"
									}
								}
							],
							"request": {
								"method": "GET",
								"header": [
									{
										"key": "Authorization",
										"value": "JWT {{token}}"
									},
									{
										"key": "Content-Type",
										"value": "application/x-www-form-urlencoded"
									}
								],
								"body": {
									"mode": "raw",
									"raw": ""
								},
								"url": {
									"raw": "{{base_url}}/api/v1/wells/{{well_tag_number}}",
									"host": [
										"{{base_url}}"
									],
									"path": [
										"api",
										"v1",
										"wells",
										"{{well_tag_number}}"
									]
								},
								"description": "Check if the created well matched submission"
							},
							"response": []
						},
						{
							"name": "Check submission - created construction submission",
							"event": [
								{
									"listen": "test",
									"script": {
										"id": "8cda82f1-4f66-419a-9d79-636186a44b6c",
										"type": "text/javascript",
										"exec": [
											"var jsonData = pm.response.json();",
											"",
											"pm.test(\"Status code is 200\", function () {",
											"   pm.expect(pm.response.code).to.equal(200);",
											"})",
											"",
											"pm.test(\"Expect casing list to be empty\", function() {",
											"    pm.expect(jsonData.casing_set.length).to.equal(0);",
											"})",
											"",
											"pm.test(\"Expect screen list empty\", function() {",
											"    pm.expect(jsonData.screen_set.length).to.equal(0);",
											"})",
											"",
											"pm.test(\"Expect linerperforation to be empty\", function() {",
											"    pm.expect(jsonData.linerperforation_set.length).to.equal(0);",
											"})"
										]
									}
								}
							],
							"request": {
								"method": "GET",
								"header": [
									{
										"key": "Authorization",
										"value": "JWT {{token}}"
									},
									{
										"key": "Content-Type",
										"value": "application/x-www-form-urlencoded"
									}
								],
								"body": {
									"mode": "raw",
									"raw": ""
								},
								"url": {
									"raw": "{{base_url}}/api/v1/submissions/{{filing_number}}",
									"host": [
										"{{base_url}}"
									],
									"path": [
										"api",
										"v1",
										"submissions",
										"{{filing_number}}"
									]
								},
								"description": "Check if the submission was created correctly."
							},
							"response": []
						},
						{
							"name": "Construction Submission - casings",
							"event": [
								{
									"listen": "test",
									"script": {
										"id": "c6ccd3af-884d-45fb-93f4-21294aa25b3a",
										"exec": [
											"var jsonData = pm.response.json();",
											"",
											"pm.environment.set(\"well_tag_number\", jsonData.well);",
											"",
											"pm.test(\"Status code is 201\", function () {",
											"   pm.expect(pm.response.code).to.equal(201);",
											"})",
											"",
											"pm.test(\"Expect casings records to be created\", function() {",
											"    pm.expect(jsonData.casing_set.length).to.equal(2);",
											"})",
											"",
											""
										],
										"type": "text/javascript"
									}
								}
							],
							"request": {
								"method": "POST",
								"header": [
									{
										"key": "Authorization",
										"value": "JWT {{token}}"
									},
									{
										"key": "Content-Type",
										"value": "application/json"
									}
								],
								"body": {
									"mode": "raw",
									"raw": "{\n\t\"well_activity_type\": \"CON\",\n\t\"owner_full_name\": \"Bob\",\n\t\"owner_mailing_address\": \"123 Place\",\n\t\"owner_city\": \"Victoria\",\n\t\"owner_province_state\": \"BC\",\n\t\"casing_set\": [\n\t\t{\n\t\t\t\"casing_code\": \"SURFACE\",\n\t\t\t\"start\":\"1\",\n\t\t\t\"end\":\"1\",\n\t\t\t\"diameter\":\"1\",\n\t\t\t\"drive_shoe\":\"False\",\n\t\t\t\"id\":0,\n\t\t\t\"wall_thickness\":\"87\"\n\t\t},\n\t\t{\n\t\t\t\"casing_code\":\"SURFACE\",\n\t\t\t\"start\":\"2\",\n\t\t\t\"casing_material\":\"STEEL\",\n\t\t\t\"end\":\"2\",\n\t\t\t\"diameter\":\"2\",\n\t\t\t\"drive_shoe\":\"True\",\n\t\t\t\"id\":1,\n\t\t\t\"wall_thickness\":\"7\"\n\t\t}\n\t]\n}"
								},
								"url": {
									"raw": "{{base_url}}/api/v1/submissions/construction?format=json",
									"host": [
										"{{base_url}}"
									],
									"path": [
										"api",
										"v1",
										"submissions",
										"construction"
									],
									"query": [
										{
											"key": "format",
											"value": "json"
										}
									]
								},
								"description": "Request a list of wells"
							},
							"response": []
						},
						{
							"name": "Construction Submission - casings - empty",
							"event": [
								{
									"listen": "test",
									"script": {
										"id": "bf57abbb-38dd-41f5-a5bc-b8b85d729ade",
										"type": "text/javascript",
										"exec": [
											"var jsonData = pm.response.json();",
											"",
											"pm.test(\"Status code is 400\", function () {",
											"   pm.expect(pm.response.code).to.equal(400);",
											"})",
											""
										]
									}
								}
							],
							"request": {
								"method": "POST",
								"header": [
									{
										"key": "Authorization",
										"value": "JWT {{token}}"
									},
									{
										"key": "Content-Type",
										"value": "application/json"
									}
								],
								"body": {
									"mode": "raw",
									"raw": "{\n\t\"well_activity_type\": \"CON\",\n\t\"owner_full_name\": \"Bob\",\n\t\"owner_mailing_address\": \"123 Place\",\n\t\"owner_city\": \"Victoria\",\n\t\"owner_province_state\": \"BC\",\n\t\"casing_set\": [\n\t\t{\n\t\t},\n\t\t{\n\t\t}\n\t]\n}"
								},
								"url": {
									"raw": "{{base_url}}/api/v1/submissions/construction?format=json",
									"host": [
										"{{base_url}}"
									],
									"path": [
										"api",
										"v1",
										"submissions",
										"construction"
									],
									"query": [
										{
											"key": "format",
											"value": "json"
										}
									]
								},
								"description": "Request a list of wells"
							},
							"response": []
						},
						{
							"name": "Check submission - created well casings",
							"event": [
								{
									"listen": "test",
									"script": {
										"id": "31a610c9-915e-4873-931a-613c8b1cfde4",
										"type": "text/javascript",
										"exec": [
											"var jsonData = pm.response.json();",
											"",
											"pm.test(\"Status code is 200\", function () {",
											"   pm.expect(pm.response.code).to.equal(200);",
											"})",
											"",
											"pm.test(\"Expect casing list to contain two entries\", function() {",
											"    pm.expect(jsonData.casing_set.length).to.equal(2);",
											"})",
											"",
											"pm.test(\"Expect screen list empty\", function() {",
											"    pm.expect(jsonData.screen_set.length).to.equal(0);",
											"})",
											"",
											"pm.test(\"Expect linerperforation to be empty\", function() {",
											"    pm.expect(jsonData.linerperforation_set.length).to.equal(0);",
											"})"
										]
									}
								}
							],
							"request": {
								"method": "GET",
								"header": [
									{
										"key": "Authorization",
										"value": "JWT {{token}}"
									},
									{
										"key": "Content-Type",
										"value": "application/x-www-form-urlencoded"
									}
								],
								"body": {
									"mode": "raw",
									"raw": ""
								},
								"url": {
									"raw": "{{base_url}}/api/v1/wells/{{well_tag_number}}",
									"host": [
										"{{base_url}}"
									],
									"path": [
										"api",
										"v1",
										"wells",
										"{{well_tag_number}}"
									]
								},
								"description": "Check if the created well matched submission"
							},
							"response": []
						},
						{
							"name": "Construction Submission - screen",
							"event": [
								{
									"listen": "test",
									"script": {
										"id": "eaf2d1fa-c857-4c87-b7a5-bab319649826",
										"type": "text/javascript",
										"exec": [
											"var jsonData = pm.response.json();",
											"",
											"pm.environment.set(\"well_tag_number\", jsonData.well);",
											"",
											"pm.test(\"Status code is 201\", function() {",
											"    pm.expect(pm.response.code).to.equal(201);",
											"})"
										]
									}
								}
							],
							"request": {
								"method": "POST",
								"header": [
									{
										"key": "Authorization",
										"value": "JWT {{token}}"
									},
									{
										"key": "Content-Type",
										"value": "application/json"
									}
								],
								"body": {
									"mode": "raw",
									"raw": "{\n\t\"well_activity_type\": \"CON\",\n\t\"owner_full_name\": \"Bob\",\n\t\"owner_mailing_address\": \"123 Place\",\n\t\"owner_city\": \"Victoria\",\n\t\"owner_province_state\": \"BC\",\n\t\"liner_diameter\": 1,\n\t\"liner_from\": 0,\n\t\"liner_material\": \"PVC\",\n\t\"liner_thickness\": 2,\n\t\"liner_to\": 3,\n\t\"screen_set\": [\n\t\t{\n\t\t\t\"start\": 10,\n\t\t\t\"end\": 20,\n\t\t\t\"assembly_type\": \"SCREEN\"\n\t\t}\n\t]\n}"
								},
								"url": {
									"raw": "{{base_url}}/api/v1/submissions/construction?format=json",
									"host": [
										"{{base_url}}"
									],
									"path": [
										"api",
										"v1",
										"submissions",
										"construction"
									],
									"query": [
										{
											"key": "format",
											"value": "json"
										}
									]
								},
								"description": "Request a list of wells"
							},
							"response": []
						},
						{
							"name": "Construction Submission - screen empty",
							"event": [
								{
									"listen": "test",
									"script": {
										"id": "78582a37-9917-4d5c-a736-a0db198978ef",
										"type": "text/javascript",
										"exec": [
											"var jsonData = pm.response.json();",
											"",
											"pm.test(\"Status code is 400\", function() {",
											"    pm.expect(pm.response.code).to.equal(400);",
											"})"
										]
									}
								}
							],
							"request": {
								"method": "POST",
								"header": [
									{
										"key": "Authorization",
										"value": "JWT {{token}}"
									},
									{
										"key": "Content-Type",
										"value": "application/json"
									}
								],
								"body": {
									"mode": "raw",
									"raw": "{\n\t\"well_activity_type\": \"CON\",\n\t\"owner_full_name\": \"Bob\",\n\t\"owner_mailing_address\": \"123 Place\",\n\t\"owner_city\": \"Victoria\",\n\t\"owner_province_state\": \"BC\",\n\t\"liner_diameter\": 1,\n\t\"liner_from\": 0,\n\t\"liner_material\": \"PVC\",\n\t\"liner_thickness\": 2,\n\t\"liner_to\": 3,\n\t\"screen_set\": [\n\t\t{\n\t\t}\n\t]\n}"
								},
								"url": {
									"raw": "{{base_url}}/api/v1/submissions/construction?format=json",
									"host": [
										"{{base_url}}"
									],
									"path": [
										"api",
										"v1",
										"submissions",
										"construction"
									],
									"query": [
										{
											"key": "format",
											"value": "json"
										}
									]
								},
								"description": "Request a list of wells"
							},
							"response": []
						},
						{
							"name": "Check submission - created well screens",
							"event": [
								{
									"listen": "test",
									"script": {
										"id": "8d6d5f99-b61a-48a5-b3e3-c793a81a5622",
										"type": "text/javascript",
										"exec": [
											"var jsonData = pm.response.json();",
											"",
											"pm.test(\"Status code is 200\", function () {",
											"   pm.expect(pm.response.code).to.equal(200);",
											"})",
											"",
											"pm.test(\"Expect casing list to contain two entries\", function() {",
											"    pm.expect(jsonData.casing_set.length).to.equal(0);",
											"})",
											"",
											"pm.test(\"Expect screen list empty\", function() {",
											"    pm.expect(jsonData.screen_set.length).to.equal(1);",
											"})",
											"",
											"pm.test(\"Expect linerperforation to be empty\", function() {",
											"    pm.expect(jsonData.linerperforation_set.length).to.equal(0);",
											"})"
										]
									}
								}
							],
							"request": {
								"method": "GET",
								"header": [
									{
										"key": "Authorization",
										"value": "JWT {{token}}"
									},
									{
										"key": "Content-Type",
										"value": "application/x-www-form-urlencoded"
									}
								],
								"body": {
									"mode": "raw",
									"raw": ""
								},
								"url": {
									"raw": "{{base_url}}/api/v1/wells/{{well_tag_number}}",
									"host": [
										"{{base_url}}"
									],
									"path": [
										"api",
										"v1",
										"wells",
										"{{well_tag_number}}"
									]
								},
								"description": "Check if the created well matched submission"
							},
							"response": []
						},
						{
							"name": "Construction Submission - liner",
							"event": [
								{
									"listen": "test",
									"script": {
										"id": "af2703e6-b88c-41e0-a74f-14fdd2b1f927",
										"type": "text/javascript",
										"exec": [
											"var jsonData = pm.response.json();",
											"",
											"pm.environment.set(\"well_tag_number\", jsonData.well);",
											"",
											"pm.test(\"Status code is 201\", function () {",
											"   pm.expect(pm.response.code).to.equal(201);",
											"})",
											""
										]
									}
								}
							],
							"request": {
								"method": "POST",
								"header": [
									{
										"key": "Authorization",
										"value": "JWT {{token}}"
									},
									{
										"key": "Content-Type",
										"value": "application/json"
									}
								],
								"body": {
									"mode": "raw",
									"raw": "{\n\t\"well_activity_type\": \"CON\",\n\t\"owner_full_name\": \"Bob\",\n\t\"owner_mailing_address\": \"123 Place\",\n\t\"owner_city\": \"Victoria\",\n\t\"owner_province_state\": \"BC\",\n\t\"liner_diameter\": 1,\n\t\"liner_from\": 0,\n\t\"liner_material\": \"PVC\",\n\t\"liner_thickness\": 2,\n\t\"liner_to\": 3,\n\t\"linerperforation_set\": [\n\t\t{\n\t\t\t\"start\": 0,\n\t\t\t\"end\": 10\n\t\t}\n\t]\n}"
								},
								"url": {
									"raw": "{{base_url}}/api/v1/submissions/construction?format=json",
									"host": [
										"{{base_url}}"
									],
									"path": [
										"api",
										"v1",
										"submissions",
										"construction"
									],
									"query": [
										{
											"key": "format",
											"value": "json"
										}
									]
								},
								"description": "Request a list of wells"
							},
							"response": []
						},
						{
							"name": "Construction Submission - liner empty",
							"event": [
								{
									"listen": "test",
									"script": {
										"id": "3737032f-d35f-4597-a306-133d74120ae4",
										"exec": [
											"var jsonData = pm.response.json();",
											"",
											"pm.test(\"Status code is 400\", function () {",
											"   pm.expect(pm.response.code).to.equal(400);",
											"})",
											""
										],
										"type": "text/javascript"
									}
								}
							],
							"request": {
								"method": "POST",
								"header": [
									{
										"key": "Authorization",
										"value": "JWT {{token}}"
									},
									{
										"key": "Content-Type",
										"value": "application/json"
									}
								],
								"body": {
									"mode": "raw",
									"raw": "{\n\t\"well_activity_type\": \"CON\",\n\t\"owner_full_name\": \"Bob\",\n\t\"owner_mailing_address\": \"123 Place\",\n\t\"owner_city\": \"Victoria\",\n\t\"owner_province_state\": \"BC\",\n\t\"liner_diameter\": 1,\n\t\"liner_from\": 0,\n\t\"liner_material\": \"PVC\",\n\t\"liner_thickness\": 2,\n\t\"liner_to\": 3,\n\t\"linerperforation_set\": [\n\t\t{}\n\t]\n}"
								},
								"url": {
									"raw": "{{base_url}}/api/v1/submissions/construction?format=json",
									"host": [
										"{{base_url}}"
									],
									"path": [
										"api",
										"v1",
										"submissions",
										"construction"
									],
									"query": [
										{
											"key": "format",
											"value": "json"
										}
									]
								},
								"description": "Request a list of wells"
							},
							"response": []
						},
						{
							"name": "Check submission - created well liners",
							"event": [
								{
									"listen": "test",
									"script": {
										"id": "77ba3bf1-a4ad-476e-bd9a-c67bf0e7a34c",
										"exec": [
											"var jsonData = pm.response.json();",
											"",
											"pm.test(\"Status code is 200\", function () {",
											"   pm.expect(pm.response.code).to.equal(200);",
											"})",
											"",
											"pm.test(\"Expect casing list to contain two entries\", function() {",
											"    pm.expect(jsonData.casing_set.length).to.equal(0);",
											"})",
											"",
											"pm.test(\"Expect screen list empty\", function() {",
											"    pm.expect(jsonData.screen_set.length).to.equal(0);",
											"})",
											"",
											"pm.test(\"Expect linerperforation to still have one value\", function() {",
											"    pm.expect(jsonData.linerperforation_set.length).to.equal(1);",
											"})"
										],
										"type": "text/javascript"
									}
								}
							],
							"request": {
								"method": "GET",
								"header": [
									{
										"key": "Authorization",
										"value": "JWT {{token}}"
									},
									{
										"key": "Content-Type",
										"value": "application/x-www-form-urlencoded"
									}
								],
								"body": {
									"mode": "raw",
									"raw": ""
								},
								"url": {
									"raw": "{{base_url}}/api/v1/wells/{{well_tag_number}}",
									"host": [
										"{{base_url}}"
									],
									"path": [
										"api",
										"v1",
										"wells",
										"{{well_tag_number}}"
									]
								},
								"description": "Check if the created well matched submission"
							},
							"response": []
						},
						{
							"name": "Construction Submission - production data",
							"event": [
								{
									"listen": "test",
									"script": {
										"id": "af2703e6-b88c-41e0-a74f-14fdd2b1f927",
										"exec": [
											"var jsonData = pm.response.json();",
											"",
											"pm.environment.set(\"well_tag_number\", jsonData.well);",
											"",
											"pm.test(\"Status code is 201\", function () {",
											"   pm.expect(pm.response.code).to.equal(201);",
											"})",
											""
										],
										"type": "text/javascript"
									}
								}
							],
							"request": {
								"method": "POST",
								"header": [
									{
										"key": "Authorization",
										"value": "JWT {{token}}"
									},
									{
										"key": "Content-Type",
										"value": "application/json"
									}
								],
								"body": {
									"mode": "raw",
									"raw": "{\n\t\"well_activity_type\": \"CON\",\n\t\"owner_full_name\": \"Bob\",\n\t\"owner_mailing_address\": \"123 Place\",\n\t\"owner_city\": \"Victoria\",\n\t\"owner_province_state\": \"BC\",\n\t\"liner_diameter\": 1,\n\t\"liner_from\": 0,\n\t\"liner_material\": \"PVC\",\n\t\"liner_thickness\": 2,\n\t\"liner_to\": 3,\n\t\"drawdown\": 10,\n\t\"yield_estimation_rate\": 10\n}"
								},
								"url": {
									"raw": "{{base_url}}/api/v1/submissions/construction?format=json",
									"host": [
										"{{base_url}}"
									],
									"path": [
										"api",
										"v1",
										"submissions",
										"construction"
									],
									"query": [
										{
											"key": "format",
											"value": "json"
										}
									]
								},
								"description": "Request a list of wells"
							},
							"response": []
						},
						{
							"name": "Check submission - production data",
							"event": [
								{
									"listen": "test",
									"script": {
										"id": "77ba3bf1-a4ad-476e-bd9a-c67bf0e7a34c",
										"exec": [
											"var jsonData = pm.response.json();",
											"",
											"pm.test(\"Status code is 200\", function () {",
											"   pm.expect(pm.response.code).to.equal(200);",
											"})",
											"",
											"pm.test(\"Expect production data - yield estimation rate to be created\", function() {",
											"    pm.expect(jsonData.yield_estimation_rate).to.equal(\"10.00\")",
											"})",
											"",
											"pm.test(\"Expect production data - drawdown to be created\", function() {",
											"    pm.expect(jsonData.drawdown).to.equal(\"10.00\")",
											"})",
											""
										],
										"type": "text/javascript"
									}
								}
							],
							"request": {
								"method": "GET",
								"header": [
									{
										"key": "Authorization",
										"value": "JWT {{token}}"
									},
									{
										"key": "Content-Type",
										"value": "application/x-www-form-urlencoded"
									}
								],
								"body": {
									"mode": "raw",
									"raw": ""
								},
								"url": {
									"raw": "{{base_url}}/api/v1/wells/{{well_tag_number}}",
									"host": [
										"{{base_url}}"
									],
									"path": [
										"api",
										"v1",
										"wells",
										"{{well_tag_number}}"
									]
								},
								"description": "Check if the created well matched submission"
							},
							"response": []
<<<<<<< HEAD
						},
						{
							"name": "Construction Submission - lithology",
							"event": [
								{
									"listen": "test",
									"script": {
										"id": "af2703e6-b88c-41e0-a74f-14fdd2b1f927",
										"exec": [
											"var jsonData = pm.response.json();",
											"",
											"pm.environment.set(\"well_tag_number\", jsonData.well);",
											"",
											"pm.test(\"Status code is 201\", function () {",
											"   pm.expect(pm.response.code).to.equal(201);",
											"})",
											""
										],
										"type": "text/javascript"
									}
								}
							],
							"request": {
								"method": "POST",
								"header": [
									{
										"key": "Authorization",
										"value": "JWT {{token}}"
									},
									{
										"key": "Content-Type",
										"value": "application/json"
									}
								],
								"body": {
									"mode": "raw",
									"raw": "{\n\t\"well_activity_type\": \"CON\",\n\t\"owner_full_name\": \"Bob\",\n\t\"owner_mailing_address\": \"123 Place\",\n\t\"owner_city\": \"Victoria\",\n\t\"owner_province_state\": \"BC\",\n\t\"lithologydescription_set\": [\n\t\t{\n\t\t\t\"lithology_from\": 0,\n\t\t\t\"lithology_to\": 10,\n\t\t\t\"lithology_raw_data\": \"SAND, silty, some gravel\",\n\t\t\t\"lithology_hardness\": \"DENSE\",\n\t\t\t\"lithology_colour\": 13,\n\t\t\t\"lithology_moisture\": \"WET\",\n\t\t\t\"water_bearing_estimated_flow\": 2.1\n\t\t}\n\t]\n}"
								},
								"url": {
									"raw": "{{base_url}}/api/v1/submissions/construction?format=json",
									"host": [
										"{{base_url}}"
									],
									"path": [
										"api",
										"v1",
										"submissions",
										"construction"
									],
									"query": [
										{
											"key": "format",
											"value": "json"
										}
									]
								},
								"description": "Request a list of wells"
							},
							"response": []
						},
						{
							"name": "Construction Submission - lithology empty",
							"event": [
								{
									"listen": "test",
									"script": {
										"id": "af2703e6-b88c-41e0-a74f-14fdd2b1f927",
										"exec": [
											"var jsonData = pm.response.json();",
											"",
											"pm.test(\"Status code is 201\", function () {",
											"   pm.expect(pm.response.code).to.equal(201);",
											"})",
											""
										],
										"type": "text/javascript"
									}
								}
							],
							"request": {
								"method": "POST",
								"header": [
									{
										"key": "Authorization",
										"value": "JWT {{token}}"
									},
									{
										"key": "Content-Type",
										"value": "application/json"
									}
								],
								"body": {
									"mode": "raw",
									"raw": "{\n\t\"well_activity_type\": \"CON\",\n\t\"owner_full_name\": \"Bob\",\n\t\"owner_mailing_address\": \"123 Place\",\n\t\"owner_city\": \"Victoria\",\n\t\"owner_province_state\": \"BC\",\n\t\"lithologydescription_set\": [\n\t\t{}\n\t]\n}"
								},
								"url": {
									"raw": "{{base_url}}/api/v1/submissions/construction?format=json",
									"host": [
										"{{base_url}}"
									],
									"path": [
										"api",
										"v1",
										"submissions",
										"construction"
									],
									"query": [
										{
											"key": "format",
											"value": "json"
										}
									]
								},
								"description": "Request a list of wells"
							},
							"response": []
						},
						{
							"name": "Check submission - created lithology",
							"event": [
								{
									"listen": "test",
									"script": {
										"id": "77ba3bf1-a4ad-476e-bd9a-c67bf0e7a34c",
										"exec": [
											"var jsonData = pm.response.json();",
											"",
											"pm.test(\"Status code is 200\", function () {",
											"   pm.expect(pm.response.code).to.equal(200);",
											"})",
											"",
											"",
											"pm.test(\"Expect lithology to have one value\", function() {",
											"    pm.expect(jsonData.lithologydescription_set.length).to.equal(1);",
											"})",
											"pm.test(\"Lithology entry: expect lithology_from to be 0.00\", function() {",
											"    pm.expect(jsonData.lithologydescription_set[0].lithology_from).to.equal('0.00');",
											"})",
											"pm.test(\"Lithology entry: expect lithology_to to be 10.00\", function() {",
											"    pm.expect(jsonData.lithologydescription_set[0].lithology_to).to.equal('10.00');",
											"})",
											"",
											"pm.test(\"Lithology entry: expect lithology_raw_data to be equal to first submission\", function() {",
											"    pm.expect(jsonData.lithologydescription_set[0].lithology_raw_data).to.equal('SAND, silty, some gravel');",
											"})",
											"pm.test(\"Lithology entry: expect color to be a vibrant shade of 13\", function() {",
											"    pm.expect(jsonData.lithologydescription_set[0].lithology_colour).to.equal('13');",
											"})",
											"pm.test(\"Lithology entry: expect hardness to be dense\", function() {",
											"    pm.expect(jsonData.lithologydescription_set[0].lithology_hardness).to.equal('DENSE');",
											"})",
											"pm.test(\"Lithology entry: expect moisture to be wet\", function() {",
											"    pm.expect(jsonData.lithologydescription_set[0].lithology_moisture).to.equal('WET');",
											"})",
											"pm.test(\"Lithology entry: expect water bearing flow to be 2.1\", function() {",
											"    pm.expect(jsonData.lithologydescription_set[0].water_bearing_estimated_flow).to.equal('2.1000');",
											"})",
											"",
											""
										],
										"type": "text/javascript"
									}
								}
							],
							"request": {
								"method": "GET",
								"header": [
									{
										"key": "Authorization",
										"value": "JWT {{token}}"
									},
									{
										"key": "Content-Type",
										"value": "application/x-www-form-urlencoded"
									}
								],
								"body": {
									"mode": "raw",
									"raw": ""
								},
								"url": {
									"raw": "{{base_url}}/api/v1/wells/{{well_tag_number}}",
									"host": [
										"{{base_url}}"
									],
									"path": [
										"api",
										"v1",
										"wells",
										"{{well_tag_number}}"
									]
								},
								"description": "Check if the created well matched submission"
							},
							"response": []
=======
>>>>>>> 18dd3b7e
						}
					],
					"_postman_isSubFolder": true
				},
				{
					"name": "Alteration",
					"item": [
						{
							"name": "Alteration for unknown well",
							"event": [
								{
									"listen": "test",
									"script": {
										"id": "5cb93a2d-3c82-4504-9f6f-c68857e2f8d4",
										"exec": [
											"var jsonData = pm.response.json();",
											"",
											"pm.environment.set(\"well_tag_number\", jsonData.well);",
											"pm.environment.set('filing_number', jsonData.filing_number)",
											"",
											"pm.test(\"Status code is 201\", function () {",
											"   pm.expect(pm.response.code).to.equal(201);",
											"})",
											"",
											""
										],
										"type": "text/javascript"
									}
								}
							],
							"request": {
								"method": "POST",
								"header": [
									{
										"key": "Authorization",
										"value": "JWT {{token}}"
									},
									{
										"key": "Content-Type",
										"value": "application/json"
									}
								],
								"body": {
									"mode": "raw",
									"raw": "{\n\t\"well_activity_type\": \"ALT\",\n\t\"owner_full_name\": \"Bob\",\n\t\"owner_mailing_address\": \"123 Place\",\n\t\"owner_city\": \"ALT_WELL_TEST_CITY\",\n\t\"owner_province_state\": \"BC\",\n\t\"casing_set\": [\n\t\t{\n\t\t\t\"casing_code\": \"SURFACE\",\n\t\t\t\"start\":\"10\",\n\t\t\t\"end\":\"20\",\n\t\t\t\"diameter\":\"1\",\n\t\t\t\"drive_shoe\":\"False\",\n\t\t\t\"id\":0,\n\t\t\t\"wall_thickness\":\"87\"\n\t\t}\n\t],\n    \"linerperforation_set\": [\n\t\t{\n\t\t\t\"start\": 10,\n\t\t\t\"end\": 20\n\t\t}\n\t]\n}"
								},
								"url": {
									"raw": "{{base_url}}/api/v1/submissions/alteration?format=json",
									"host": [
										"{{base_url}}"
									],
									"path": [
										"api",
										"v1",
										"submissions",
										"alteration"
									],
									"query": [
										{
											"key": "format",
											"value": "json"
										}
									]
								},
								"description": "Request a list of wells"
							},
							"response": []
						},
						{
							"name": "Check submission - well created - Alteration report on unknown well",
							"event": [
								{
									"listen": "test",
									"script": {
										"id": "758668aa-93ed-4341-9c01-1eb1c25985dd",
										"type": "text/javascript",
										"exec": [
											"var jsonData = pm.response.json();",
											"",
											"pm.test(\"Status code is 200\", function () {",
											"   pm.expect(pm.response.code).to.equal(200);",
											"})",
											"",
											"pm.test(\"Expected well owner city to match the submitted alteration report\", function() {",
											"    pm.expect(jsonData.owner_city).to.equal(\"ALT_WELL_TEST_CITY\");",
											"})",
											""
										]
									}
								}
							],
							"request": {
								"method": "GET",
								"header": [
									{
										"key": "Authorization",
										"value": "JWT {{token}}"
									},
									{
										"key": "Content-Type",
										"value": "application/x-www-form-urlencoded"
									}
								],
								"body": {
									"mode": "raw",
									"raw": ""
								},
								"url": {
									"raw": "{{base_url}}/api/v1/wells/{{well_tag_number}}",
									"host": [
										"{{base_url}}"
									],
									"path": [
										"api",
										"v1",
										"wells",
										"{{well_tag_number}}"
									]
								},
								"description": "Check if the created well matched submission"
							},
							"response": []
						},
						{
							"name": "Check submission - created alteration submission",
							"event": [
								{
									"listen": "test",
									"script": {
										"id": "758668aa-93ed-4341-9c01-1eb1c25985dd",
										"type": "text/javascript",
										"exec": [
											"var jsonData = pm.response.json();",
											"",
											"pm.test(\"Status code is 200\", function () {",
											"   pm.expect(pm.response.code).to.equal(200);",
											"})",
											"",
											"pm.test(\"Expected well owner city to match the submitted alteration report\", function() {",
											"    pm.expect(jsonData.owner_city).to.equal(\"ALT_WELL_TEST_CITY\");",
											"})",
											""
										]
									}
								}
							],
							"request": {
								"method": "GET",
								"header": [
									{
										"key": "Authorization",
										"value": "JWT {{token}}"
									},
									{
										"key": "Content-Type",
										"value": "application/x-www-form-urlencoded"
									}
								],
								"body": {
									"mode": "raw",
									"raw": ""
								},
								"url": {
									"raw": "{{base_url}}/api/v1/submissions/{{filing_number}}",
									"host": [
										"{{base_url}}"
									],
									"path": [
										"api",
										"v1",
										"submissions",
										"{{filing_number}}"
									]
								},
								"description": "Check if the submission was created correclty."
							},
							"response": []
						},
						{
							"name": "Create new driller",
							"event": [
								{
									"listen": "test",
									"script": {
										"id": "bd75139a-e3d4-4e57-9eca-568872d2b9dc",
										"type": "text/javascript",
										"exec": [
											"( function() {",
											"    pm.test(\"Successful POST request\", function () {",
											"        pm.expect(pm.response.code).to.be.oneOf([201,202]);",
											"    });",
											"    ",
											"    var jsonData = pm.response.json()",
											"    pm.environment.set(\"created_driller_guid\", jsonData.person_guid);",
											"})();",
											""
										]
									}
								}
							],
							"request": {
								"auth": {
									"type": "noauth"
								},
								"method": "POST",
								"header": [
									{
										"key": "Authorization",
										"value": "JWT {{token}}"
									}
								],
								"body": {
									"mode": "formdata",
									"formdata": [
										{
											"key": "first_name",
											"value": "Bobby",
											"type": "text"
										},
										{
											"key": "surname",
											"value": "Driller",
											"type": "text"
										}
									]
								},
								"url": {
									"raw": "{{base_url}}/api/v1/drillers/?format=json",
									"host": [
										"{{base_url}}"
									],
									"path": [
										"api",
										"v1",
										"drillers",
										""
									],
									"query": [
										{
											"key": "format",
											"value": "json"
										}
									]
								},
								"description": "Create a new driller to be registered"
							},
							"response": []
						},
						{
							"name": "Alteration - Person Responsible",
							"event": [
								{
									"listen": "test",
									"script": {
										"id": "0b7855ea-c33f-45a0-912c-9a02fc8077d2",
										"type": "text/javascript",
										"exec": [
											"var jsonData = pm.response.json();",
											"var created_driller_guid = pm.environment.get('created_driller_guid');",
											"var fields = {",
											"    \"consultant_company\": \"John Company\",",
											"\t\"consultant_name\": \"John Consultant\",",
											"\t\"driller_name\": \"John Person\",",
											"\t\"driller_responsible\": created_driller_guid",
											"}",
											"",
											"pm.environment.set('filing_number', jsonData.filing_number)",
											"",
											"pm.test(\"Status code is 201\", function () {",
											"   pm.expect(pm.response.code).to.equal(201);",
											"})",
											"",
											"Object.keys(fields).forEach((key) => {",
											"    pm.test(`response contains ${key}`, function() {",
											"        pm.expect(key in jsonData).to.be.true;",
											"    })",
											"    pm.test(`field: ${key} returned`, function() {",
											"        pm.expect(jsonData[key]).to.equal(fields[key]);",
											"    })",
											"})",
											"",
											"",
											"",
											"",
											""
										]
									}
								}
							],
							"request": {
								"method": "POST",
								"header": [
									{
										"key": "Authorization",
										"value": "JWT {{token}}"
									},
									{
										"key": "Content-Type",
										"value": "application/json"
									}
								],
								"body": {
									"mode": "raw",
									"raw": "{\n\t\"well\": {{well_tag_number}},\n\t\"consultant_company\": \"John Company\",\n\t\"consultant_name\": \"John Consultant\",\n\t\"driller_name\": \"John Person\",\n\t\"driller_responsible\": \"{{created_driller_guid}}\"\n}"
								},
								"url": {
									"raw": "{{base_url}}/api/v1/submissions/alteration",
									"host": [
										"{{base_url}}"
									],
									"path": [
										"api",
										"v1",
										"submissions",
										"alteration"
									]
								},
								"description": "Request a list of wells"
							},
							"response": []
						},
						{
							"name": "Alteration - Person Responsible - Well Updated",
							"event": [
								{
									"listen": "test",
									"script": {
										"id": "027d3bd1-6dcc-4552-99da-324c714df9d0",
										"type": "text/javascript",
										"exec": [
											"var jsonData = pm.response.json();",
											"var created_driller_guid = pm.environment.get('created_driller_guid');",
											"var fields = {",
											"    \"consultant_company\": \"John Company\",",
											"\t\"consultant_name\": \"John Consultant\",",
											"\t\"driller_name\": \"John Person\"",
											"}",
											"",
											"pm.test(\"Status code is 200\", function () {",
											"   pm.expect(pm.response.code).to.equal(200);",
											"})",
											"",
											"Object.keys(fields).forEach((key) => {",
											"    pm.test(`response contains ${key}`, function() {",
											"        pm.expect(key in jsonData).to.be.true;",
											"    })",
											"    pm.test(`field: ${key} returned`, function() {",
											"        pm.expect(jsonData[key]).to.equal(fields[key]);",
											"    })",
											"})",
											"",
											"pm.test('driller_responsible returned', function() {",
											"    pm.expect(jsonData.driller_responsible.person_guid).to.equal(created_driller_guid)",
											"})",
											"",
											"",
											"",
											"",
											""
										]
									}
								}
							],
							"request": {
								"method": "GET",
								"header": [
									{
										"key": "Authorization",
										"value": "JWT {{token}}"
									},
									{
										"key": "Content-Type",
										"value": "application/json"
									}
								],
								"body": {
									"mode": "raw",
									"raw": ""
								},
								"url": {
									"raw": "{{base_url}}/api/v1/wells/{{well_tag_number}}",
									"host": [
										"{{base_url}}"
									],
									"path": [
										"api",
										"v1",
										"wells",
										"{{well_tag_number}}"
									]
								},
								"description": "Request a list of wells"
							},
							"response": []
						}
					],
					"_postman_isSubFolder": true
				},
				{
					"name": "Decommission",
					"item": [
						{
							"name": "Decommission well",
							"event": [
								{
									"listen": "test",
									"script": {
										"id": "b89b1daf-40de-46c1-9567-608d995d0702",
										"type": "text/javascript",
										"exec": [
											"var jsonData = pm.response.json();",
											"",
											"pm.test(\"Status code is 201\", function () {",
											"   pm.expect(pm.response.code).to.equal(201);",
											"})",
											"",
											"pm.environment.set(\"well_tag_number\", jsonData.well);",
											"pm.environment.set('filing_number', jsonData.filing_number)",
											""
										]
									}
								}
							],
							"request": {
								"method": "POST",
								"header": [
									{
										"key": "Authorization",
										"value": "JWT {{token}}"
									},
									{
										"key": "Content-Type",
										"value": "application/json"
									}
								],
								"body": {
									"mode": "raw",
									"raw": "{\n\t\"well_activity_type\": \"DEC\",\n\t\"owner_full_name\": \"Bob\",\n\t\"owner_mailing_address\": \"123 Place\",\n\t\"owner_city\": \"ALT_WELL_TEST_CITY\",\n\t\"owner_province_state\": \"BC\",\n\t\"work_start_date\": \"2018-01-01\",\n\t\"work_end_date\": \"2018-01-01\",\n\t\"decommission_description_set\": [\n\t\t{\n\t\t\t\"start\": 0,\n\t\t\t\"end\": 1,\n\t\t\t\"material\": \"CONCRETE\",\n\t\t\t\"observations\": \"It worked!\"\n\t\t}\n\t],\n\t\"decommission_details\": \"Test\"\n}"
								},
								"url": {
									"raw": "{{base_url}}/api/v1/submissions/decommission?format=json",
									"host": [
										"{{base_url}}"
									],
									"path": [
										"api",
										"v1",
										"submissions",
										"decommission"
									],
									"query": [
										{
											"key": "format",
											"value": "json"
										}
									]
								},
								"description": "Request a list of wells"
							},
							"response": []
						},
						{
							"name": "Check decommission",
							"event": [
								{
									"listen": "test",
									"script": {
										"id": "6071dbc1-9a9a-4806-b276-9ea94186a23c",
										"type": "text/javascript",
										"exec": [
											"var jsonData = pm.response.json();",
											"",
											"pm.test(\"Status code is 200\", function () {",
											"   pm.expect(pm.response.code).to.equal(200);",
											"})",
											"",
											"pm.test(\"Expected well owner city to match the submitted alteration report\", function() {",
											"    pm.expect(jsonData.owner_city).to.equal(\"ALT_WELL_TEST_CITY\");",
											"})",
											"",
											"pm.test(\"Well status is 'closure'\", function() {",
											"    pm.expect(jsonData.well_status).to.equal(\"CLOSURE\");",
											"})"
										]
									}
								}
							],
							"request": {
								"method": "GET",
								"header": [
									{
										"key": "Authorization",
										"value": "JWT {{token}}"
									},
									{
										"key": "Content-Type",
										"value": "application/x-www-form-urlencoded"
									}
								],
								"body": {
									"mode": "raw",
									"raw": ""
								},
								"url": {
									"raw": "{{base_url}}/api/v1/wells/{{well_tag_number}}",
									"host": [
										"{{base_url}}"
									],
									"path": [
										"api",
										"v1",
										"wells",
										"{{well_tag_number}}"
									]
								},
								"description": "Check if the created well matched submission"
							},
							"response": []
						},
						{
							"name": "Check decommission - created decommission submission",
							"event": [
								{
									"listen": "test",
									"script": {
										"id": "c0ec586c-6de3-424e-b7cc-67f2b63a32c0",
										"type": "text/javascript",
										"exec": [
											"var jsonData = pm.response.json();",
											"",
											"pm.test(\"Status code is 200\", function () {",
											"   pm.expect(pm.response.code).to.equal(200);",
											"})",
											"",
											"pm.test(\"Expected well owner city to match the submitted alteration report\", function() {",
											"    pm.expect(jsonData.owner_city).to.equal(\"ALT_WELL_TEST_CITY\");",
											"})",
											"",
											"pm.test(\"Expect linerperforation to be undefined\", function() {",
											"    pm.expect(jsonData.linerperforation_set).to.equal(undefined);",
											"})",
											""
										]
									}
								}
							],
							"request": {
								"method": "GET",
								"header": [
									{
										"key": "Authorization",
										"value": "JWT {{token}}"
									},
									{
										"key": "Content-Type",
										"value": "application/x-www-form-urlencoded"
									}
								],
								"body": {
									"mode": "raw",
									"raw": ""
								},
								"url": {
									"raw": "{{base_url}}/api/v1/submissions/{{filing_number}}",
									"host": [
										"{{base_url}}"
									],
									"path": [
										"api",
										"v1",
										"submissions",
										"{{filing_number}}"
									]
								},
								"description": "Check if the submission was created correclty."
							},
							"response": []
						}
					],
					"_postman_isSubFolder": true
				},
				{
					"name": "Staff Edit",
					"item": [
						{
							"name": "Well Location",
							"item": [
								{
									"name": "Construction Submission; for Well Location",
									"event": [
										{
											"listen": "test",
											"script": {
												"id": "74cf621d-6689-43e8-be83-f6b1cb4d5d0a",
												"exec": [
													"var jsonData = pm.response.json();",
													"",
													"pm.environment.set(\"well_tag_number\", jsonData.well);",
													"pm.environment.set('filing_number', jsonData.filing_number)",
													"",
													"pm.test(\"Status code is 201\", function () {",
													"   pm.expect(pm.response.code).to.equal(201);",
													"})",
													"",
													"pm.test(\"Expect well record to be created\", function() {",
													"    pm.expect(jsonData.well).to.be.ok;",
													"})",
													""
												],
												"type": "text/javascript"
											}
										}
									],
									"request": {
										"method": "POST",
										"header": [
											{
												"key": "Authorization",
												"value": "JWT {{token}}"
											},
											{
												"key": "Content-Type",
												"value": "application/x-www-form-urlencoded"
											}
										],
										"body": {
											"mode": "urlencoded",
											"urlencoded": [
												{
													"key": "driller_responsible",
													"value": "{{created_driller_guid}}",
													"type": "text"
												},
												{
													"key": "work_end_date",
													"value": "2018-07-02",
													"type": "text"
												},
												{
													"key": "owner_full_name",
													"value": "Holly Homeowner",
													"type": "text"
												},
												{
													"key": "work_start_date",
													"value": "2018-07-01",
													"type": "text"
												},
												{
													"key": "owner_province_state",
													"value": "BC",
													"type": "text"
												},
												{
													"key": "owner_mailing_address",
													"value": "321 Main Street",
													"type": "text"
												},
												{
													"key": "owner_city",
													"value": "Anytown",
													"type": "text"
												},
												{
													"key": "consultant_name",
													"value": "John",
													"type": "text"
												},
												{
													"key": "well_orientation",
													"value": "True",
													"type": "text"
												}
											]
										},
										"url": {
											"raw": "{{base_url}}/api/v1/submissions/construction?format=json",
											"host": [
												"{{base_url}}"
											],
											"path": [
												"api",
												"v1",
												"submissions",
												"construction"
											],
											"query": [
												{
													"key": "format",
													"value": "json"
												}
											]
										},
										"description": "Submit a construction submission"
									},
									"response": []
								},
								{
									"name": "Staff Edit; Well Location",
									"event": [
										{
											"listen": "test",
											"script": {
												"id": "d810c676-8904-437e-8c93-3ea1d36e1bd1",
												"exec": [
													"var jsonData = pm.response.json();",
													"",
													"",
													"pm.test(\"Status code is 201\", function () {",
													"   pm.expect(pm.response.code).to.equal(201);",
													"})",
													"",
													"pm.test(\"Expect well_tag_number to match created\", function() {",
													"    pm.expect(jsonData.well).to.equal(pm.environment.get(\"well_tag_number\"))",
													"})",
													"",
													""
												],
												"type": "text/javascript"
											}
										}
									],
									"request": {
										"method": "POST",
										"header": [
											{
												"key": "Authorization",
												"value": "JWT {{token}}"
											},
											{
												"key": "Content-Type",
												"value": "application/json"
											}
										],
										"body": {
											"mode": "raw",
											"raw": "{\n\t\"well\": {{well_tag_number}},\n\t\"street_address\": \"Some street\",\n\t\"city\":\"Some city\",\n\t\"legal_lot\":\"3\",\n\t\"legal_plan\":\"3\",\n\t\"legal_district_lot\":\"3\",\n\t\"legal_block\":\"3\",\n\t\"legal_section\":\"3\",\n\t\"legal_township\":\"3\",\n\t\"legal_range\":\"3\",\n\t\"land_district\":\"03\",\n\t\"legal_pid\":\"3\",\n\t\"well_location_description\":\"Description of well location\"\n}"
										},
										"url": {
											"raw": "{{base_url}}/api/v1/submissions/staff_edit?format=json",
											"host": [
												"{{base_url}}"
											],
											"path": [
												"api",
												"v1",
												"submissions",
												"staff_edit"
											],
											"query": [
												{
													"key": "format",
													"value": "json"
												}
											]
										},
										"description": "Submit an edit submission"
									},
									"response": []
								},
								{
									"name": "Check Well Edited; Well Location",
									"event": [
										{
											"listen": "test",
											"script": {
												"id": "a7b16fb6-1b37-44b8-96b7-118759edb19b",
												"exec": [
													"var jsonData = pm.response.json()",
													"",
													"var expected = {",
													"\t\"street_address\": \"Some street\",",
													"\t\"city\":\"Some city\",",
													"\t\"legal_lot\":\"3\",",
													"\t\"legal_plan\":\"3\",",
													"\t\"legal_district_lot\":\"3\",",
													"\t\"legal_block\":\"3\",",
													"\t\"legal_section\":\"3\",",
													"\t\"legal_township\":\"3\",",
													"\t\"legal_range\":\"3\",",
													"\t\"land_district\":\"03\",",
													"\t\"legal_pid\":3,",
													"\t\"well_location_description\":\"Description of well location\"",
													"};",
													"",
													"pm.test(\"Status code is 200\", function () {",
													"    pm.expect(pm.response.code).to.equal(200);",
													"});",
													"",
													"pm.test(\"Expect value to be updated\", function() {",
													"    for (var key in expected) {",
													"        pm.expect(jsonData[key], key).to.equal(expected[key]);",
													"    }",
													"});",
													""
												],
												"type": "text/javascript"
											}
										}
									],
									"request": {
										"method": "GET",
										"header": [
											{
												"key": "Authorization",
												"value": "JWT {{token}}"
											}
										],
										"body": {
											"mode": "raw",
											"raw": ""
										},
										"url": {
											"raw": "{{base_url}}/api/v1/wells/{{well_tag_number}}",
											"host": [
												"{{base_url}}"
											],
											"path": [
												"api",
												"v1",
												"wells",
												"{{well_tag_number}}"
											]
										},
										"description": "Get a well"
									},
									"response": []
								}
							],
							"_postman_isSubFolder": true
						},
						{
							"name": "Well Coordinates",
							"item": [
								{
									"name": "Staff Edit; Well Coordinate",
									"event": [
										{
											"listen": "test",
											"script": {
												"id": "d810c676-8904-437e-8c93-3ea1d36e1bd1",
												"exec": [
													"var jsonData = pm.response.json();",
													"",
													"",
													"pm.test(\"Status code is 201\", function () {",
													"   pm.expect(pm.response.code).to.equal(201);",
													"})",
													"",
													"pm.test(\"Expect well_tag_number to match created\", function() {",
													"    pm.expect(jsonData.well).to.equal(pm.environment.get(\"well_tag_number\"))",
													"})",
													"",
													""
												],
												"type": "text/javascript"
											}
										}
									],
									"request": {
										"method": "POST",
										"header": [
											{
												"key": "Authorization",
												"value": "JWT {{token}}"
											},
											{
												"key": "Content-Type",
												"value": "application/json"
											}
										],
										"body": {
											"mode": "raw",
											"raw": "{\n\t\"well\": {{well_tag_number}},\n\t\"latitude\": 1,\n\t\"longitude\": 1,\n\t\"coordinate_acquisition_code\": \"B\"\n}"
										},
										"url": {
											"raw": "{{base_url}}/api/v1/submissions/staff_edit?format=json",
											"host": [
												"{{base_url}}"
											],
											"path": [
												"api",
												"v1",
												"submissions",
												"staff_edit"
											],
											"query": [
												{
													"key": "format",
													"value": "json"
												}
											]
										},
										"description": "Submit an edit submission"
									},
									"response": []
								},
								{
									"name": "Check Well Edited; Well Location",
									"event": [
										{
											"listen": "test",
											"script": {
												"id": "a7b16fb6-1b37-44b8-96b7-118759edb19b",
												"exec": [
													"var jsonData = pm.response.json()",
													"",
													"var expected = {",
													"\t\"latitude\": \"1.000000\",",
													"\t\"longitude\": \"1.000000\",",
													"\t\"coordinate_acquisition_code\": \"B\"",
													"};",
													"",
													"pm.test(\"Status code is 200\", function () {",
													"    pm.expect(pm.response.code).to.equal(200);",
													"});",
													"",
													"pm.test(\"Expect value to be updated\", function() {",
													"    for (var key in expected) {",
													"        pm.expect(jsonData[key], key).to.equal(expected[key]);",
													"    }",
													"});",
													""
												],
												"type": "text/javascript"
											}
										}
									],
									"request": {
										"method": "GET",
										"header": [
											{
												"key": "Authorization",
												"value": "JWT {{token}}"
											}
										],
										"body": {
											"mode": "raw",
											"raw": ""
										},
										"url": {
											"raw": "{{base_url}}/api/v1/wells/{{well_tag_number}}",
											"host": [
												"{{base_url}}"
											],
											"path": [
												"api",
												"v1",
												"wells",
												"{{well_tag_number}}"
											]
										},
										"description": "Get a well"
									},
									"response": []
								}
							],
							"_postman_isSubFolder": true
						},
						{
							"name": "Construction Submission",
							"event": [
								{
									"listen": "test",
									"script": {
										"id": "74cf621d-6689-43e8-be83-f6b1cb4d5d0a",
										"exec": [
											"var jsonData = pm.response.json();",
											"",
											"pm.environment.set(\"well_tag_number\", jsonData.well);",
											"pm.environment.set('filing_number', jsonData.filing_number)",
											"",
											"pm.test(\"Status code is 201\", function () {",
											"   pm.expect(pm.response.code).to.equal(201);",
											"})",
											"",
											"pm.test(\"Expect well record to be created\", function() {",
											"    pm.expect(jsonData.well).to.be.ok;",
											"})",
											""
										],
										"type": "text/javascript"
									}
								}
							],
							"request": {
								"method": "POST",
								"header": [
									{
										"key": "Authorization",
										"value": "JWT {{token}}"
									},
									{
										"key": "Content-Type",
										"value": "application/x-www-form-urlencoded"
									}
								],
								"body": {
									"mode": "urlencoded",
									"urlencoded": [
										{
											"key": "driller_responsible",
											"value": "{{created_driller_guid}}",
											"type": "text"
										},
										{
											"key": "work_end_date",
											"value": "2018-07-02",
											"type": "text"
										},
										{
											"key": "owner_full_name",
											"value": "Holly Homeowner",
											"type": "text"
										},
										{
											"key": "work_start_date",
											"value": "2018-07-01",
											"type": "text"
										},
										{
											"key": "owner_province_state",
											"value": "BC",
											"type": "text"
										},
										{
											"key": "owner_mailing_address",
											"value": "321 Main Street",
											"type": "text"
										},
										{
											"key": "owner_city",
											"value": "Anytown",
											"type": "text"
										},
										{
											"key": "consultant_name",
											"value": "John",
											"type": "text"
										},
										{
											"key": "well_orientation",
											"value": "True",
											"type": "text"
										}
									]
								},
								"url": {
									"raw": "{{base_url}}/api/v1/submissions/construction?format=json",
									"host": [
										"{{base_url}}"
									],
									"path": [
										"api",
										"v1",
										"submissions",
										"construction"
									],
									"query": [
										{
											"key": "format",
											"value": "json"
										}
									]
								},
								"description": "Submit a submission"
							},
							"response": []
						},
						{
							"name": "Staff Edit",
							"event": [
								{
									"listen": "test",
									"script": {
										"id": "d810c676-8904-437e-8c93-3ea1d36e1bd1",
										"exec": [
											"var jsonData = pm.response.json();",
											"",
											"",
											"pm.test(\"Status code is 201\", function () {",
											"   pm.expect(pm.response.code).to.equal(201);",
											"})",
											"",
											"pm.test(\"Expect well_tag_number to match created\", function() {",
											"    pm.expect(jsonData.well).to.equal(pm.environment.get(\"well_tag_number\"))",
											"})",
											"",
											""
										],
										"type": "text/javascript"
									}
								}
							],
							"request": {
								"method": "POST",
								"header": [
									{
										"key": "Authorization",
										"value": "JWT {{token}}"
									},
									{
										"key": "Content-Type",
										"value": "application/json"
									}
								],
								"body": {
									"mode": "raw",
									"raw": "{\n\t\"well\": {{well_tag_number}},\n\t\"consultant_name\": \"John Mann\",\n\t\"owner_full_name\": \"Buddy\",\n\t\"ground_elevation_method\": \"10K_MAP\",\n\t\"ground_elevation\": 12,\n\t\"drilling_method\": \"AIR_ROTARY\",\n\t\"other_drilling_method\": \"Shovel\",\n\t\"well_orientation\": \"False\",\n\t\"observation_well_status\": \"Active\",\n\t\"observation_well_number\": 123,\n\t\"drawdown\": 11,\n\t\"yield_estimation_rate\": 11\n}"
								},
								"url": {
									"raw": "{{base_url}}/api/v1/submissions/staff_edit?format=json",
									"host": [
										"{{base_url}}"
									],
									"path": [
										"api",
										"v1",
										"submissions",
										"staff_edit"
									],
									"query": [
										{
											"key": "format",
											"value": "json"
										}
									]
								},
								"description": "Submit a submission"
							},
							"response": []
						},
						{
							"name": "Check Well Edited",
							"event": [
								{
									"listen": "test",
									"script": {
										"id": "a7b16fb6-1b37-44b8-96b7-118759edb19b",
										"exec": [
											"var jsonData = pm.response.json()",
											"",
											"pm.test(\"Status code is 200\", function () {",
											"    pm.expect(pm.response.code).to.equal(200);",
											"})",
											"",
											"pm.test(\"Expect consultant name to be updated\", function() {",
											"    pm.expect(jsonData['consultant_name']).to.equal('John Mann')",
											"})",
											"",
											"pm.test(\"Expect owner name to be updated\", function() {",
											"    pm.expect(jsonData['owner_full_name']).to.equal('Buddy')",
											"})",
											"",
											"pm.test(\"Expect owner city to NOT be updated\", function() {",
											"    pm.expect(jsonData['owner_city']).to.equal('Anytown')",
											"})",
											"",
											"pm.test(\"Expect well orientation to be updated\", function() {",
											"    pm.expect(jsonData['well_orientation']).to.equal(false)",
											"})",
											"",
											"pm.test(\"Expect other_drilling_method to be updated\", function() {",
											"    pm.expect(jsonData['other_drilling_method']).to.equal('Shovel')",
											"})",
											"",
											"pm.test(\"Expect observation_well_number to be updated\", function() {",
											"    pm.expect(jsonData['observation_well_number']).to.equal('123')",
											"})",
											"",
											"pm.test(\"Expect observation_well_status to be updated\", function() {",
											"    pm.expect(jsonData['observation_well_status']).to.equal('Active')",
											"})",
											"",
											"pm.test(\"Expect production data - yield estimation rate to be updated\", function() {",
											"    pm.expect(jsonData.yield_estimation_rate).to.equal(\"11.00\")",
											"})",
											"",
											"pm.test(\"Expect the well_yield_unit to default to USGPM\", function() {",
<<<<<<< HEAD
											"    pm.expect(jsonData.yield_estimation_rate).to.equal(\"USGPM\")",
=======
											"    pm.expect(jsonData.well_yield_unit).to.equal(\"USGPM\")",
>>>>>>> 18dd3b7e
											"})",
											"",
											"pm.test(\"Expect production data - drawdown to be updated\", function() {",
											"    pm.expect(jsonData.drawdown).to.equal(\"11.00\")",
											"})"
										],
										"type": "text/javascript"
									}
								}
							],
							"request": {
								"method": "GET",
								"header": [
									{
										"key": "Authorization",
										"value": "JWT {{token}}"
									}
								],
								"body": {
									"mode": "raw",
									"raw": ""
								},
								"url": {
									"raw": "{{base_url}}/api/v1/wells/{{well_tag_number}}",
									"host": [
										"{{base_url}}"
									],
									"path": [
										"api",
										"v1",
										"wells",
										"{{well_tag_number}}"
									]
								},
								"description": "Request a list of wells"
							},
							"response": []
						},
						{
							"name": "Construction Submission - with foreign key sets",
							"event": [
								{
									"listen": "test",
									"script": {
										"id": "74cf621d-6689-43e8-be83-f6b1cb4d5d0a",
										"exec": [
											"var jsonData = pm.response.json();",
											"",
											"pm.environment.set(\"well_tag_number\", jsonData.well);",
											"pm.environment.set('filing_number', jsonData.filing_number)",
											"",
											"pm.test(\"Status code is 201\", function () {",
											"   pm.expect(pm.response.code).to.equal(201);",
											"})",
											"",
											"pm.test(\"Expect well record to be created\", function() {",
											"    pm.expect(jsonData.well).to.be.ok;",
											"})",
											""
										],
										"type": "text/javascript"
									}
								}
							],
							"request": {
								"method": "POST",
								"header": [
									{
										"key": "Authorization",
										"value": "JWT {{token}}"
									},
									{
										"key": "Content-Type",
										"name": "Content-Type",
										"value": "application/json",
										"type": "text"
									}
								],
								"body": {
									"mode": "raw",
									"raw": "{\n\t\"well_activity_type\": \"CON\",\n\t\"owner_full_name\": \"Bob\",\n\t\"owner_mailing_address\": \"123 Place\",\n\t\"owner_city\": \"Victoria\",\n\t\"owner_province_state\": \"BC\",\n\t\"liner_diameter\": 1,\n\t\"liner_from\": 0,\n\t\"liner_material\": \"PVC\",\n\t\"liner_thickness\": 2,\n\t\"liner_to\": 3,\n\t\"linerperforation_set\": [\n\t\t{\n\t\t\t\"start\": 0,\n\t\t\t\"end\": 10\n\t\t},\n\t\t\t\t{\n\t\t\t\"start\": 10,\n\t\t\t\"end\": 12\n\t\t}\n\t],\n\t\"drawdown\": 10,\n\t\"yield_estimation_rate\": 10\n}\n"
								},
								"url": {
									"raw": "{{base_url}}/api/v1/submissions/construction?format=json",
									"host": [
										"{{base_url}}"
									],
									"path": [
										"api",
										"v1",
										"submissions",
										"construction"
									],
									"query": [
										{
											"key": "format",
											"value": "json"
										}
									]
								},
								"description": "Submit a submission"
							},
							"response": []
						},
						{
							"name": "Staff Edit - Replace sets",
							"event": [
								{
									"listen": "test",
									"script": {
										"id": "d810c676-8904-437e-8c93-3ea1d36e1bd1",
										"exec": [
											"var jsonData = pm.response.json();",
											"",
											"",
											"pm.test(\"Status code is 201\", function () {",
											"   pm.expect(pm.response.code).to.equal(201);",
											"})",
											"",
											"pm.test(\"Expect well_tag_number to match created\", function() {",
											"    pm.expect(jsonData.well).to.equal(pm.environment.get(\"well_tag_number\"))",
											"})",
											"",
											"pm.test(\"Expect liner set to be updated\", function() {",
											"    pm.expect(jsonData.linerperforation_set[0].end).to.equal(\"8.00\")",
											"    pm.expect(jsonData.linerperforation_set[1].start).to.equal(\"8.00\")",
											"})",
											"pm.test(\"Expect screen set to be updated\", function() {",
											"    pm.expect(jsonData.screen_set[0].end).to.equal(\"15.00\")",
											"    pm.expect(jsonData.screen_set[1].start).to.equal(\"15.00\")",
											"})",
											"pm.test(\"Expect casing set to be updated\", function() {",
											"    pm.expect(jsonData.casing_set[0].end).to.equal(\"2.00\")",
											"    pm.expect(jsonData.casing_set[1].start).to.equal(\"4.00\")",
											"})",
											""
										],
										"type": "text/javascript"
									}
								}
							],
							"request": {
								"method": "POST",
								"header": [
									{
										"key": "Authorization",
										"value": "JWT {{token}}"
									},
									{
										"key": "Content-Type",
										"value": "application/json"
									}
								],
								"body": {
									"mode": "raw",
									"raw": "{\n\t\"well\": {{well_tag_number}},\n\t\"consultant_name\": \"John Mann\",\n\t\"owner_full_name\": \"Buddy\",\n\t\"ground_elevation_method\": \"10K_MAP\",\n\t\"ground_elevation\": 12,\n\t\"drilling_method\": \"AIR_ROTARY\",\n\t\"other_drilling_method\": \"Shovel\",\n\t\"well_orientation\": \"False\",\n\t\"linerperforation_set\": [\n\t\t{\n\t\t\t\"start\": 0,\n\t\t\t\"end\": 8\n\t\t},\n\t\t{\n\t\t\t\"start\": 8,\n\t\t\t\"end\": 12\n\t\t}\n\t],\n\t\"screen_set\": [\n\t\t{\n\t\t\t\"start\": 5,\n\t\t\t\"end\": 15,\n\t\t\t\"assembly_type\": \"SCREEN\"\n\t\t},\n\t\t{\n\t\t\t\"start\": 15,\n\t\t\t\"end\": 20,\n\t\t\t\"assembly_type\": \"SCREEN\"\n\t\t}\n\t],\n\t\"casing_set\": [\n\t\t{\n\t\t\t\"casing_code\": \"SURFACE\",\n\t\t\t\"start\":\"1\",\n\t\t\t\"end\":\"2\",\n\t\t\t\"diameter\":\"1\",\n\t\t\t\"drive_shoe\":\"False\",\n\t\t\t\"id\":0,\n\t\t\t\"wall_thickness\":\"87\"\n\t\t},\n\t\t{\n\t\t\t\"casing_code\":\"SURFACE\",\n\t\t\t\"start\":\"4\",\n\t\t\t\"casing_material\":\"STEEL\",\n\t\t\t\"end\":\"8\",\n\t\t\t\"diameter\":\"2\",\n\t\t\t\"drive_shoe\":\"True\",\n\t\t\t\"id\":1,\n\t\t\t\"wall_thickness\":\"7\"\n\t\t}\n\t]\n}"
								},
								"url": {
									"raw": "{{base_url}}/api/v1/submissions/staff_edit?format=json",
									"host": [
										"{{base_url}}"
									],
									"path": [
										"api",
										"v1",
										"submissions",
										"staff_edit"
									],
									"query": [
										{
											"key": "format",
											"value": "json"
										}
									]
								},
								"description": "Submit a submission"
							},
							"response": []
						},
						{
							"name": "Create aquifer for well",
							"event": [
								{
									"listen": "test",
									"script": {
										"id": "6e74f248-5709-45ca-9105-1294977c9001",
										"exec": [
											"var jsonData = pm.response.json();",
											"",
											"pm.environment.set(\"created_aquifer_for_well\", jsonData.aquifer_id);",
											"pm.test(\"Status code is 201\", function () {",
											"    pm.response.to.have.status(201);",
											"});"
										],
										"type": "text/javascript"
									}
								}
							],
							"request": {
								"auth": {
									"type": "noauth"
								},
								"method": "POST",
								"header": [
									{
										"key": "Authorization",
										"value": "JWT {{token}}"
									},
									{
										"key": "Content-Type",
										"name": "Content-Type",
										"value": "application/x-www-form-urlencoded",
										"type": "text"
									}
								],
								"body": {
									"mode": "urlencoded",
									"urlencoded": [
										{
											"key": "aquifer_name",
											"value": "Cool Aquifer",
											"type": "text"
										},
										{
											"key": "area",
											"value": "10",
											"type": "text"
										},
										{
											"key": "demand",
											"value": "H",
											"type": "text"
										},
										{
											"key": "known_water_use",
											"value": "M",
											"type": "text"
										},
										{
											"key": "litho_stratographic_unit",
											"value": "Aquifer Litho Stratographic Unit",
											"type": "text"
										},
										{
											"key": "location_description",
											"value": "Location Description",
											"type": "text"
										},
										{
											"key": "mapping_year",
											"value": "1991",
											"type": "text"
										},
										{
											"key": "material",
											"value": "B",
											"type": "text"
										},
										{
											"key": "notes",
											"value": "Notes",
											"type": "text"
										},
										{
											"key": "productivity",
											"value": "H",
											"type": "text"
										},
										{
											"key": "quality_concern",
											"value": "N",
											"type": "text"
										},
										{
											"key": "subtype",
											"value": "1a",
											"type": "text"
										},
										{
											"key": "vulnerability",
											"value": "H",
											"type": "text"
										}
									]
								},
								"url": {
									"raw": "{{base_url}}/api/v1/aquifers/",
									"host": [
										"{{base_url}}"
									],
									"path": [
										"api",
										"v1",
										"aquifers",
										""
									]
								}
							},
							"response": []
						},
						{
							"name": "Staff Edit - Associate well with aquifer",
							"event": [
								{
									"listen": "test",
									"script": {
										"id": "d810c676-8904-437e-8c93-3ea1d36e1bd1",
										"exec": [
											"var jsonData = pm.response.json();",
											"",
											"",
											"pm.test(\"Status code is 201\", function () {",
											"   pm.expect(pm.response.code).to.equal(201);",
											"})",
											"",
											"pm.test(\"Expect aquifer id to match created aquifer\", function() {",
											"    pm.expect(jsonData.aquifer).to.equal(pm.environment.get(\"created_aquifer_for_well\"))",
											"})",
											""
										],
										"type": "text/javascript"
									}
								}
							],
							"request": {
								"method": "POST",
								"header": [
									{
										"key": "Authorization",
										"value": "JWT {{token}}"
									},
									{
										"key": "Content-Type",
										"value": "application/json"
									}
								],
								"body": {
									"mode": "raw",
									"raw": "{\n\t\"well\": {{well_tag_number}},\n\t\"aquifer\": {{created_aquifer_for_well}}\n}"
								},
								"url": {
									"raw": "{{base_url}}/api/v1/submissions/staff_edit?format=json",
									"host": [
										"{{base_url}}"
									],
									"path": [
										"api",
										"v1",
										"submissions",
										"staff_edit"
									],
									"query": [
										{
											"key": "format",
											"value": "json"
										}
									]
								},
								"description": "Submit a submission"
							},
							"response": []
						}
					],
					"_postman_isSubFolder": true
				}
			]
		},
		{
			"name": "Stacking",
			"item": [
				{
					"name": "Submission - construction submission",
					"event": [
						{
							"listen": "test",
							"script": {
								"id": "f43f719e-73c7-4508-a64a-5caeb226bfd5",
								"exec": [
									"var jsonData = pm.response.json();",
									"",
									"pm.environment.set(\"well_tag_number\", jsonData.well);",
									"",
									"pm.test(\"Status code is 201\", function () {",
									"   pm.expect(pm.response.code).to.equal(201);",
									"})",
									"",
									"",
									""
								],
								"type": "text/javascript"
							}
						}
					],
					"request": {
						"method": "POST",
						"header": [
							{
								"key": "Authorization",
								"value": "JWT {{token}}"
							},
							{
								"key": "Content-Type",
								"value": "application/json"
							}
						],
						"body": {
							"mode": "raw",
							"raw": "{\n\t\"well_activity_type\": \"CON\",\n\t\"owner_full_name\": \"Bob\",\n\t\"owner_mailing_address\": \"123 Place\",\n\t\"owner_city\": \"Victoria\",\n\t\"owner_province_state\": \"BC\",\n\t\"casing_set\": [\n\t\t{\n\t\t\t\"casing_code\": \"SURFACE\",\n\t\t\t\"start\":\"0\",\n\t\t\t\"end\":\"10\",\n\t\t\t\"diameter\":\"1\",\n\t\t\t\"drive_shoe\":\"False\",\n\t\t\t\"id\":0,\n\t\t\t\"wall_thickness\":\"87\"\n\t\t}\n\t],\n\t\"screen_set\": [\n        {\n            \"start\": \"0.00\",\n            \"end\": \"10.00\",\n            \"internal_diameter\": null,\n            \"assembly_type\": null,\n            \"slot_size\": null\n        }\n    ],\n    \"linerperforation_set\": [\n\t\t{\n\t\t\t\"start\": 0,\n\t\t\t\"end\": 10\n\t\t}\n\t],\n\t\"well_class\": \"GEOTECH\",\n\t\"driller_name\": \"Bob\",\n\t\"consultant_name\": \"Lois\",\n\t\"consultant_company\": \"Lois Consulting\",\n\t\"work_start_date\": \"2018-01-01\",\n\t\"work_end_date\": \"2018-01-01\",\n\t\"legal_pid\": \"123132\",\n\t\"well_location_description\": \"At the top of the hill\",\n\t\"latitude\": 48.420133,\n\t\"longitude\": -123.370083,\n\t\"ground_elevation\": 1,\n\t\"drilling_method\": \"AUGER\",\n\t\"well_orientation\": \"False\",\n\t\"water_supply_system_name\": \"Pond\",\n\t\"water_supply_system_well_name\": \"1\",\n\t\"surface_seal_material\": \"BNTITE_CLY\",\n\t\"surface_seal_depth\": 1,\n\t\"surface_seal_method\": \"OTHER\",\n\t\"liner_material\": \"PVC\",\n\t\"screen_material\": \"PLASTIC\",\n\t\"development_method\": \"BAIL\",\n\t\"well_yield\": \"5.22\",\n\t\"finished_well_depth\": \"55\",\n\t\"total_depth_drilled\": \"58\",\n\t\"final_casing_stick_up\": \"3\",\n\t\"static_water_level\": \"12\",\n\t\"artesian_flow\": \"6.55\",\n\t\"well_disinfected\": \"True\",\n\t\"comments\": \"This is a well\",\n\t\"diameter\": \"3\"\n}"
						},
						"url": {
							"raw": "{{base_url}}/api/v1/submissions/construction?format=json",
							"host": [
								"{{base_url}}"
							],
							"path": [
								"api",
								"v1",
								"submissions",
								"construction"
							],
							"query": [
								{
									"key": "format",
									"value": "json"
								}
							]
						},
						"description": "Request a list of wells"
					},
					"response": []
				},
				{
					"name": "Submission - alteration",
					"event": [
						{
							"listen": "test",
							"script": {
								"id": "6956eea7-3dca-43a2-9357-0a7198a62da4",
								"exec": [
									"var jsonData = pm.response.json();",
									"",
									"pm.test(\"Status code is 201\", function () {",
									"   pm.expect(pm.response.code).to.equal(201);",
									"})",
									"",
									"pm.test(\"Well tag number to persist\", function() {",
									"    pm.expect(jsonData.well).to.equal(pm.environment.get('well_tag_number'))",
									"})",
									"",
									""
								],
								"type": "text/javascript"
							}
						}
					],
					"request": {
						"method": "POST",
						"header": [
							{
								"key": "Authorization",
								"value": "JWT {{token}}"
							},
							{
								"key": "Content-Type",
								"value": "application/json"
							}
						],
						"body": {
							"mode": "raw",
							"raw": "{\n\t\"well_activity_type\": \"ALT\",\n\t\"well\": {{well_tag_number}},\n\t\"owner_full_name\": \"Bob\",\n\t\"owner_mailing_address\": \"123 Place\",\n\t\"owner_city\": \"Victoria\",\n\t\"owner_province_state\": \"BC\",\n\t\"work_start_date\": \"2018-01-02\",\n\t\"work_end_date\": \"2018-01-02\",\n\t\"casing_set\": [\n\t\t{\n\t\t\t\"casing_code\": \"SURFACE\",\n\t\t\t\"start\":\"10\",\n\t\t\t\"end\":\"20\",\n\t\t\t\"diameter\":\"1\",\n\t\t\t\"drive_shoe\":\"False\",\n\t\t\t\"id\":0,\n\t\t\t\"wall_thickness\":\"87\"\n\t\t}\n\t],\n\t\"screen_set\": [\n        {\n            \"start\": \"10.00\",\n            \"end\": \"20.00\",\n            \"internal_diameter\": null,\n            \"assembly_type\": null,\n            \"slot_size\": null\n        }\n    ],\n    \"linerperforation_set\": [\n\t\t{\n\t\t\t\"start\": 10,\n\t\t\t\"end\": 20\n\t\t}\n\t]\n}"
						},
						"url": {
							"raw": "{{base_url}}/api/v1/submissions/alteration?format=json",
							"host": [
								"{{base_url}}"
							],
							"path": [
								"api",
								"v1",
								"submissions",
								"alteration"
							],
							"query": [
								{
									"key": "format",
									"value": "json"
								}
							]
						},
						"description": "Request a list of wells"
					},
					"response": []
				},
				{
					"name": "Check submission - well updated",
					"event": [
						{
							"listen": "test",
							"script": {
								"id": "2f7c420c-60ea-4dc8-bb99-4fa4bd6b59b1",
								"type": "text/javascript",
								"exec": [
									"var jsonData = pm.response.json();",
									"",
									"pm.test(\"Status code is 200\", function () {",
									"   pm.expect(pm.response.code).to.equal(200);",
									"})",
									"",
									"pm.test(\"Expect casing list to contain two entries\", function() {",
									"    pm.expect(jsonData.casing_set.length).to.equal(2);",
									"})",
									"",
									"pm.test(\"Expect screen list empty\", function() {",
									"    pm.expect(jsonData.screen_set.length).to.equal(2);",
									"})",
									"",
									"pm.test(\"Expect linerperforation to be empty\", function() {",
									"    pm.expect(jsonData.linerperforation_set.length).to.equal(2);",
									"})",
									"",
									"pm.test(\"Well status is 'NEW'\", function() {",
									"    pm.expect(jsonData.well_status).to.equal(\"ALTERATION\");",
									"})"
								]
							}
						}
					],
					"request": {
						"method": "GET",
						"header": [
							{
								"key": "Authorization",
								"value": "JWT {{token}}"
							},
							{
								"key": "Content-Type",
								"value": "application/x-www-form-urlencoded"
							}
						],
						"body": {
							"mode": "raw",
							"raw": ""
						},
						"url": {
							"raw": "{{base_url}}/api/v1/wells/{{well_tag_number}}",
							"host": [
								"{{base_url}}"
							],
							"path": [
								"api",
								"v1",
								"wells",
								"{{well_tag_number}}"
							]
						},
						"description": "Check if the created well matched submission"
					},
					"response": []
				},
				{
					"name": "Submission - alteration - intersecting data",
					"event": [
						{
							"listen": "test",
							"script": {
								"id": "6956eea7-3dca-43a2-9357-0a7198a62da4",
								"exec": [
									"var jsonData = pm.response.json();",
									"",
									"pm.test(\"Status code is 201\", function () {",
									"   pm.expect(pm.response.code).to.equal(201);",
									"})",
									"",
									"pm.test(\"Well tag number to persist\", function() {",
									"    pm.expect(jsonData.well).to.equal(pm.environment.get('well_tag_number'))",
									"})",
									"",
									""
								],
								"type": "text/javascript"
							}
						}
					],
					"request": {
						"method": "POST",
						"header": [
							{
								"key": "Authorization",
								"value": "JWT {{token}}"
							},
							{
								"key": "Content-Type",
								"value": "application/json"
							}
						],
						"body": {
							"mode": "raw",
							"raw": "{\n\t\"well_activity_type\": \"ALT\",\n\t\"well\": {{well_tag_number}},\n\t\"work_start_date\": \"2018-01-03\",\n\t\"work_end_date\": \"2018-01-03\",\n\t\"casing_set\": [\n\t\t{\n\t\t\t\"casing_code\": \"SURFACE\",\n\t\t\t\"start\":\"10\",\n\t\t\t\"end\":\"15\",\n\t\t\t\"diameter\":\"1\",\n\t\t\t\"drive_shoe\":\"False\",\n\t\t\t\"id\":0,\n\t\t\t\"wall_thickness\":\"87\"\n\t\t},\n\t\t{\n\t\t\t\"casing_code\": \"SURFACE\",\n\t\t\t\"start\":\"15\",\n\t\t\t\"end\":\"20\",\n\t\t\t\"diameter\":\"1\",\n\t\t\t\"drive_shoe\":\"False\",\n\t\t\t\"id\":0,\n\t\t\t\"wall_thickness\":\"87\"\n\t\t}\n\t],\n\t\"screen_set\": [\n        {\n            \"start\": \"10.00\",\n            \"end\": \"15.00\",\n            \"internal_diameter\": null,\n            \"assembly_type\": null,\n            \"slot_size\": null\n        },\n        {\n            \"start\": \"15.00\",\n            \"end\": \"20.00\",\n            \"internal_diameter\": null,\n            \"assembly_type\": null,\n            \"slot_size\": null\n        }\n    ],\n    \"linerperforation_set\": [\n\t\t{\n\t\t\t\"start\": 10,\n\t\t\t\"end\": 15\n\t\t},\n\t\t{\n\t\t\t\"start\": 15,\n\t\t\t\"end\": 20\n\t\t}\n\t]\n}"
						},
						"url": {
							"raw": "{{base_url}}/api/v1/submissions/alteration?format=json",
							"host": [
								"{{base_url}}"
							],
							"path": [
								"api",
								"v1",
								"submissions",
								"alteration"
							],
							"query": [
								{
									"key": "format",
									"value": "json"
								}
							]
						},
						"description": "Request a list of wells"
					},
					"response": []
				},
				{
					"name": "Check submission - well stacked",
					"event": [
						{
							"listen": "test",
							"script": {
								"id": "f7640140-774f-4486-ac95-94a38719dd4d",
								"type": "text/javascript",
								"exec": [
									"var jsonData = pm.response.json();",
									"",
									"pm.test(\"Status code is 200\", function () {",
									"   pm.expect(pm.response.code).to.equal(200);",
									"})",
									"",
									"pm.test(\"Expect casing list to contain two entries\", function() {",
									"    pm.expect(jsonData.casing_set.length).to.equal(3);",
									"})",
									"",
									"pm.test(\"Expect screen list empty\", function() {",
									"    pm.expect(jsonData.screen_set.length).to.equal(3);",
									"})",
									"",
									"pm.test(\"Expect linerperforation to be empty\", function() {",
									"    pm.expect(jsonData.linerperforation_set.length).to.equal(3);",
									"})"
								]
							}
						}
					],
					"request": {
						"method": "GET",
						"header": [
							{
								"key": "Authorization",
								"value": "JWT {{token}}"
							},
							{
								"key": "Content-Type",
								"value": "application/x-www-form-urlencoded"
							}
						],
						"body": {
							"mode": "raw",
							"raw": ""
						},
						"url": {
							"raw": "{{base_url}}/api/v1/wells/{{well_tag_number}}",
							"host": [
								"{{base_url}}"
							],
							"path": [
								"api",
								"v1",
								"wells",
								"{{well_tag_number}}"
							]
						},
						"description": "Check if the created well has stacked data"
					},
					"response": []
				},
				{
					"name": "Decommission well",
					"event": [
						{
							"listen": "test",
							"script": {
								"id": "b89b1daf-40de-46c1-9567-608d995d0702",
								"type": "text/javascript",
								"exec": [
									"var jsonData = pm.response.json();",
									"",
									"pm.test(\"Status code is 201\", function () {",
									"   pm.expect(pm.response.code).to.equal(201);",
									"})",
									"",
									"pm.environment.set(\"well_tag_number\", jsonData.well);",
									"pm.environment.set('filing_number', jsonData.filing_number)",
									""
								]
							}
						}
					],
					"request": {
						"method": "POST",
						"header": [
							{
								"key": "Authorization",
								"value": "JWT {{token}}"
							},
							{
								"key": "Content-Type",
								"value": "application/json"
							}
						],
						"body": {
							"mode": "raw",
							"raw": "{\n\t\"well_activity_type\": \"ALT\",\n\t\"well\": {{well_tag_number}},\n\t\"owner_full_name\": \"Bob\",\n\t\"owner_mailing_address\": \"123 Place\",\n\t\"owner_city\": \"Victoria\",\n\t\"owner_province_state\": \"BC\",\n\t\"work_start_date\": \"2018-01-04\",\n\t\"work_end_date\": \"2018-01-04\",\n\t\"decommission_description_set\": [\n\t\t{\n\t\t\t\"start\": 0,\n\t\t\t\"end\": 1,\n\t\t\t\"material\": \"CONCRETE\",\n\t\t\t\"observations\": \"It worked!\"\n\t\t}\n\t],\n\t\"decommission_details\": \"Test\"\n}"
						},
						"url": {
							"raw": "{{base_url}}/api/v1/submissions/decommission?format=json",
							"host": [
								"{{base_url}}"
							],
							"path": [
								"api",
								"v1",
								"submissions",
								"decommission"
							],
							"query": [
								{
									"key": "format",
									"value": "json"
								}
							]
						},
						"description": "Request a list of wells"
					},
					"response": []
				},
				{
					"name": "Check well - decommissioned",
					"event": [
						{
							"listen": "test",
							"script": {
								"id": "f060585e-3c9b-48b2-88cd-33b26d54703b",
								"type": "text/javascript",
								"exec": [
									"var jsonData = pm.response.json();",
									"",
									"pm.test(\"Status code is 200\", function () {",
									"   pm.expect(pm.response.code).to.equal(200);",
									"})",
									"",
									"pm.test(\"Expect casing list to contain two entries\", function() {",
									"    pm.expect(jsonData.casing_set.length).to.equal(3);",
									"})",
									"",
									"pm.test(\"Expect screen list empty\", function() {",
									"    pm.expect(jsonData.screen_set.length).to.equal(3);",
									"})",
									"",
									"pm.test(\"Expect linerperforation to be empty\", function() {",
									"    pm.expect(jsonData.linerperforation_set.length).to.equal(3);",
									"})",
									"",
									"pm.test(\"Well status is 'closure'\", function() {",
									"    pm.expect(jsonData.well_status).to.equal(\"CLOSURE\");",
									"})",
									"",
									"pm.test(\"Latitude/Longitude is same as the initial construction report\", function() {",
									"    pm.expect(jsonData.latitude).to.equal(\"48.420133\");",
									"    pm.expect(jsonData.longitude).to.equal(\"-123.370083\");",
									"})"
								]
							}
						}
					],
					"request": {
						"method": "GET",
						"header": [
							{
								"key": "Authorization",
								"value": "JWT {{token}}"
							},
							{
								"key": "Content-Type",
								"value": "application/x-www-form-urlencoded"
							}
						],
						"body": {
							"mode": "raw",
							"raw": ""
						},
						"url": {
							"raw": "{{base_url}}/api/v1/wells/{{well_tag_number}}",
							"host": [
								"{{base_url}}"
							],
							"path": [
								"api",
								"v1",
								"wells",
								"{{well_tag_number}}"
							]
						},
						"description": "Check if the created well has stacked data"
					},
					"response": []
				}
			]
		}
	]
}<|MERGE_RESOLUTION|>--- conflicted
+++ resolved
@@ -1181,7 +1181,6 @@
 								"description": "Check if the created well matched submission"
 							},
 							"response": []
-<<<<<<< HEAD
 						},
 						{
 							"name": "Construction Submission - lithology",
@@ -1377,8 +1376,6 @@
 								"description": "Check if the created well matched submission"
 							},
 							"response": []
-=======
->>>>>>> 18dd3b7e
 						}
 					],
 					"_postman_isSubFolder": true
@@ -2558,11 +2555,7 @@
 											"})",
 											"",
 											"pm.test(\"Expect the well_yield_unit to default to USGPM\", function() {",
-<<<<<<< HEAD
-											"    pm.expect(jsonData.yield_estimation_rate).to.equal(\"USGPM\")",
-=======
 											"    pm.expect(jsonData.well_yield_unit).to.equal(\"USGPM\")",
->>>>>>> 18dd3b7e
 											"})",
 											"",
 											"pm.test(\"Expect production data - drawdown to be updated\", function() {",
